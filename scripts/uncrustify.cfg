# =============================================================================
#
#   @file scripts/uncrustify.cfg
#
#   HAN-FUN Library formatting conventions.
#
#   This file contains the configuration for 'uncrustify', the tool used to
#   format the code present in the HAN-FUN library.
#
#   @version    1.4.0
#
#   @copyright  Copyright (c) 2014  ULE Alliance
#
#   For licensing information, please see the file 'LICENSE' in the root folder.
#
#   Initial development by Bithium S.A. [http://www.bithium.com]
#
# =============================================================================

# Uncrustify-0.65-34-4a70f33

#
# General options
#

# The type of line endings. Default=Auto
newlines                        = lf     # auto/lf/crlf/cr/

# The original size of tabs in the input. Default=8
input_tab_size                  = 3        # unsigned number/

# The size of tabs in the output (only used if align_with_tabs=true). Default=8
output_tab_size                 = 8        # unsigned number/

# The ASCII value of the string escape char, usually 92 (\) or 94 (^). (Pawn)
string_escape_char              = 92       # unsigned number/

# Alternate string escape char for Pawn. Only works right before the quote char.
string_escape_char2             = 0        # unsigned number/

# Replace tab characters found in string literals with the escape sequence \t instead.
string_replace_tab_chars        = false    # false/true/

# Allow interpreting '>=' and '>>=' as part of a template in 'void f(list<list<B>>=val);'.
# If True, 'assert(x<0 && y>=3)' will be broken. Default=False
# Improvements to template detection may make this option obsolete.
tok_split_gte                   = false    # false/true/

# Override the default ' *INDENT-OFF*' in comments for disabling processing of part of the file.
disable_processing_cmt          = "/* *INDENT-OFF* */"         # string/

# Override the default ' *INDENT-ON*' in comments for enabling processing of part of the file.
enable_processing_cmt           = "/* *INDENT-ON* */"         # string/

# Enable parsing of digraphs. Default=False
enable_digraphs                 = false    # false/true/

# Control what to do with the UTF-8 BOM (recommend 'remove')
utf8_bom                        = remove   # ignore/add/remove/force/

# If the file contains bytes with values between 128 and 255, but is not UTF-8, then output as UTF-8
utf8_byte                       = true    # false/true/

# Force the output encoding to UTF-8
utf8_force                      = true    # false/true/

#
# Spacing options
#

# Add or remove space around arithmetic operator '+', '-', '/', '*', etc
# also '>>>' '<<' '>>' '%' '|'
sp_arith                        = force   # ignore/add/remove/force/

# Add or remove space around assignment operator '=', '+=', etc
sp_assign                       = force   # ignore/add/remove/force/

# Add or remove space around '=' in C++11 lambda capture specifications. Overrides sp_assign
sp_cpp_lambda_assign            = ignore   # ignore/add/remove/force/

# Add or remove space after the capture specification in C++11 lambda.
sp_cpp_lambda_paren             = ignore   # ignore/add/remove/force/

# Add or remove space around assignment operator '=' in a prototype
sp_assign_default               = force   # ignore/add/remove/force/

# Add or remove space before assignment operator '=', '+=', etc. Overrides sp_assign.
sp_before_assign                = ignore   # ignore/add/remove/force/

# Add or remove space after assignment operator '=', '+=', etc. Overrides sp_assign.
sp_after_assign                 = ignore   # ignore/add/remove/force/

# Add or remove space in 'NS_ENUM ('
sp_enum_paren                   = ignore   # ignore/add/remove/force/

# Add or remove space around assignment '=' in enum
sp_enum_assign                  = force   # ignore/add/remove/force/

# Add or remove space before assignment '=' in enum. Overrides sp_enum_assign.
sp_enum_before_assign           = ignore   # ignore/add/remove/force/

# Add or remove space after assignment '=' in enum. Overrides sp_enum_assign.
sp_enum_after_assign            = ignore   # ignore/add/remove/force/

# Add or remove space around assignment ':' in enum
sp_enum_colon                   = ignore   # ignore/add/remove/force/

# Add or remove space around preprocessor '##' concatenation operator. Default=Add
sp_pp_concat                    = remove      # ignore/add/remove/force/

# Add or remove space after preprocessor '#' stringify operator. Also affects the '#@' charizing operator.
sp_pp_stringify                 = remove   # ignore/add/remove/force/

# Add or remove space before preprocessor '#' stringify operator as in '#define x(y) L#y'.
sp_before_pp_stringify          = ignore   # ignore/add/remove/force/

# Add or remove space around boolean operators '&&' and '||'
sp_bool                         = force   # ignore/add/remove/force/

# Add or remove space around compare operator '<', '>', '==', etc
sp_compare                      = force   # ignore/add/remove/force/

# Add or remove space inside '(' and ')'
sp_inside_paren                 = remove   # ignore/add/remove/force/

# Add or remove space between nested parens: '((' vs ') )'
sp_paren_paren                  = remove   # ignore/add/remove/force/

# Add or remove space between back-to-back parens: ')(' vs ') ('
sp_cparen_oparen                = ignore   # ignore/add/remove/force/

# Whether to balance spaces inside nested parens
sp_balance_nested_parens        = false    # false/true/

# Add or remove space between ')' and '{'
sp_paren_brace                  = force   # ignore/add/remove/force/

# Add or remove space before pointer star '*'
sp_before_ptr_star              = force   # ignore/add/remove/force/

# Add or remove space before pointer star '*' that isn't followed by a variable name
# If set to 'ignore', sp_before_ptr_star is used instead.
sp_before_unnamed_ptr_star      = force   # ignore/add/remove/force/

# Add or remove space between pointer stars '*'
sp_between_ptr_star             = remove   # ignore/add/remove/force/

# Add or remove space after pointer star '*', if followed by a word.
sp_after_ptr_star               = remove   # ignore/add/remove/force/

# Add or remove space after pointer star '*', if followed by a qualifier.
sp_after_ptr_star_qualifier     = ignore   # ignore/add/remove/force/

# Add or remove space after a pointer star '*', if followed by a func proto/def.
sp_after_ptr_star_func          = remove   # ignore/add/remove/force/

# Add or remove space after a pointer star '*', if followed by an open paren (function types).
sp_ptr_star_paren               = ignore   # ignore/add/remove/force/

# Add or remove space before a pointer star '*', if followed by a func proto/def.
sp_before_ptr_star_func         = force   # ignore/add/remove/force/

# Add or remove space before a reference sign '&'
sp_before_byref                 = force   # ignore/add/remove/force/

# Add or remove space before a reference sign '&' that isn't followed by a variable name
# If set to 'ignore', sp_before_byref is used instead.
sp_before_unnamed_byref         = force   # ignore/add/remove/force/

# Add or remove space after reference sign '&', if followed by a word.
sp_after_byref                  = remove   # ignore/add/remove/force/

# Add or remove space after a reference sign '&', if followed by a func proto/def.
sp_after_byref_func             = remove   # ignore/add/remove/force/

# Add or remove space before a reference sign '&', if followed by a func proto/def.
sp_before_byref_func            = force   # ignore/add/remove/force/

# Add or remove space between type and word. Default=Force
sp_after_type                   = force    # ignore/add/remove/force/

# Add or remove space before the paren in the D constructs 'template Foo(' and 'class Foo('.
sp_before_template_paren        = ignore   # ignore/add/remove/force/

# Add or remove space in 'template <' vs 'template<'.
# If set to ignore, sp_before_angle is used.
sp_template_angle               = remove   # ignore/add/remove/force/

# Add or remove space before '<>'
sp_before_angle                 = remove   # ignore/add/remove/force/

# Add or remove space inside '<' and '>'
sp_inside_angle                 = remove   # ignore/add/remove/force/

# Add or remove space after '<>'
sp_after_angle                  = remove   # ignore/add/remove/force/

# Add or remove space between '<>' and '(' as found in 'new List<byte>(foo);'
sp_angle_paren                  = remove   # ignore/add/remove/force/

# Add or remove space between '<>' and '()' as found in 'new List<byte>();'
sp_angle_paren_empty            = remove   # ignore/add/remove/force/

# Add or remove space between '<>' and a word as in 'List<byte> m;' or 'template <typename T> static ...'
sp_angle_word                   = force   # ignore/add/remove/force/

# Add or remove space between '>' and '>' in '>>' (template stuff C++/C# only). Default=Add
sp_angle_shift                  = remove      # ignore/add/remove/force/

# Permit removal of the space between '>>' in 'foo<bar<int> >' (C++11 only). Default=False
# sp_angle_shift cannot remove the space without this option.
sp_permit_cpp11_shift           = true    # false/true/

# Add or remove space before '(' of 'if', 'for', 'switch', 'while', etc.
sp_before_sparen                = force   # ignore/add/remove/force/

# Add or remove space inside if-condition '(' and ')'
sp_inside_sparen                = remove   # ignore/add/remove/force/

# Add or remove space before if-condition ')'. Overrides sp_inside_sparen.
sp_inside_sparen_close          = remove   # ignore/add/remove/force/

# Add or remove space after if-condition '('. Overrides sp_inside_sparen.
sp_inside_sparen_open           = ignore   # ignore/add/remove/force/

# Add or remove space after ')' of 'if', 'for', 'switch', and 'while', etc.
sp_after_sparen                 = remove   # ignore/add/remove/force/

# Add or remove space between ')' and '{' of 'if', 'for', 'switch', and 'while', etc.
sp_sparen_brace                 = force   # ignore/add/remove/force/

# Add or remove space between 'invariant' and '(' in the D language.
sp_invariant_paren              = force   # ignore/add/remove/force/

# Add or remove space after the ')' in 'invariant (C) c' in the D language.
sp_after_invariant_paren        = force   # ignore/add/remove/force/

# Add or remove space before empty statement ';' on 'if', 'for' and 'while'
sp_special_semi                 = remove   # ignore/add/remove/force/

# Add or remove space before ';'. Default=Remove
sp_before_semi                  = remove   # ignore/add/remove/force/

# Add or remove space before ';' in non-empty 'for' statements
sp_before_semi_for              = remove   # ignore/add/remove/force/

# Add or remove space before a semicolon of an empty part of a for statement.
sp_before_semi_for_empty        = remove   # ignore/add/remove/force/

# Add or remove space after ';', except when followed by a comment. Default=Add
sp_after_semi                   = remove      # ignore/add/remove/force/

# Add or remove space after ';' in non-empty 'for' statements. Default=Force
sp_after_semi_for               = force    # ignore/add/remove/force/

# Add or remove space after the final semicolon of an empty part of a for statement: for ( ; ; <here> ).
sp_after_semi_for_empty         = remove   # ignore/add/remove/force/

# Add or remove space before '[' (except '[]')
sp_before_square                = remove   # ignore/add/remove/force/

# Add or remove space before '[]'
sp_before_squares               = remove   # ignore/add/remove/force/

# Add or remove space inside a non-empty '[' and ']'
sp_inside_square                = remove   # ignore/add/remove/force/

# Add or remove space after ','
sp_after_comma                  = force   # ignore/add/remove/force/

# Add or remove space before ','. Default=Remove
sp_before_comma                 = remove   # ignore/add/remove/force/

# Add or remove space between ',' and ']' in multidimensional array type 'int[,,]'
sp_after_mdatype_commas         = ignore   # ignore/add/remove/force/

# Add or remove space between '[' and ',' in multidimensional array type 'int[,,]'
sp_before_mdatype_commas        = ignore   # ignore/add/remove/force/

# Add or remove space between ',' in multidimensional array type 'int[,,]'
sp_between_mdatype_commas       = ignore   # ignore/add/remove/force/

# Add or remove space between an open paren and comma: '(,' vs '( ,'. Default=Force
sp_paren_comma                  = force    # ignore/add/remove/force/

# Add or remove space before the variadic '...' when preceded by a non-punctuator
sp_before_ellipsis              = remove   # ignore/add/remove/force/

# Add or remove space after class ':'
sp_after_class_colon            = force   # ignore/add/remove/force/

# Add or remove space before class ':'
sp_before_class_colon           = remove   # ignore/add/remove/force/

# Add or remove space after class constructor ':'
sp_after_constr_colon           = force   # ignore/add/remove/force/

# Add or remove space before class constructor ':'
sp_before_constr_colon          = remove   # ignore/add/remove/force/

# Add or remove space before case ':'. Default=Remove
sp_before_case_colon            = remove   # ignore/add/remove/force/

# Add or remove space between 'operator' and operator sign
sp_after_operator               = remove   # ignore/add/remove/force/

# Add or remove space between the operator symbol and the open paren, as in 'operator ++('
sp_after_operator_sym           = remove   # ignore/add/remove/force/

# Add or remove space between the operator symbol and the open paren when the operator has no arguments, as in 'operator *()'
sp_after_operator_sym_empty     = remove   # ignore/add/remove/force/

# Add or remove space after C/D cast, i.e. 'cast(int)a' vs 'cast(int) a' or '(int)a' vs '(int) a'
sp_after_cast                   = force   # ignore/add/remove/force/

# Add or remove spaces inside cast parens
sp_inside_paren_cast            = remove   # ignore/add/remove/force/

# Add or remove space between the type and open paren in a C++ cast, i.e. 'int(exp)' vs 'int (exp)'
sp_cpp_cast_paren               = remove   # ignore/add/remove/force/

# Add or remove space between 'sizeof' and '('
sp_sizeof_paren                 = remove   # ignore/add/remove/force/

# Add or remove space after the tag keyword (Pawn)
sp_after_tag                    = ignore   # ignore/add/remove/force/

# Add or remove space inside enum '{' and '}'
sp_inside_braces_enum           = remove   # ignore/add/remove/force/

# Add or remove space inside struct/union '{' and '}'
sp_inside_braces_struct         = remove   # ignore/add/remove/force/

# Add or remove space after open brace in an unnamed temporary direct-list-initialization
sp_after_type_brace_init_lst_open = ignore   # ignore/add/remove/force/

# Add or remove space before close brace in an unnamed temporary direct-list-initialization
sp_before_type_brace_init_lst_close = ignore   # ignore/add/remove/force/

# Add or remove space inside an unnamed temporary direct-list-initialization
sp_inside_type_brace_init_lst   = ignore   # ignore/add/remove/force/

# Add or remove space inside '{' and '}'
sp_inside_braces                = remove   # ignore/add/remove/force/

# Add or remove space inside '{}'
sp_inside_braces_empty          = remove   # ignore/add/remove/force/

# Add or remove space between return type and function name
# A minimum of 1 is forced except for pointer return types.
sp_type_func                    = force   # ignore/add/remove/force/

# Add or remove space between type and open brace of an unnamed temporary direct-list-initialization
sp_type_brace_init_lst          = ignore   # ignore/add/remove/force/

# Add or remove space between function name and '(' on function declaration
sp_func_proto_paren             = remove   # ignore/add/remove/force/

# Add or remove space between function name and '()' on function declaration without parameters
sp_func_proto_paren_empty       = ignore   # ignore/add/remove/force/

# Add or remove space between function name and '(' on function definition
sp_func_def_paren               = remove   # ignore/add/remove/force/

# Add or remove space between function name and '()' on function definition without parameters
sp_func_def_paren_empty         = remove   # ignore/add/remove/force/

# Add or remove space inside empty function '()'
sp_inside_fparens               = remove   # ignore/add/remove/force/

# Add or remove space inside function '(' and ')'
sp_inside_fparen                = remove   # ignore/add/remove/force/

# Add or remove space inside the first parens in the function type: 'void (*x)(...)'
sp_inside_tparen                = ignore   # ignore/add/remove/force/

# Add or remove between the parens in the function type: 'void (*x)(...)'
sp_after_tparen_close           = ignore   # ignore/add/remove/force/

# Add or remove space between ']' and '(' when part of a function call.
sp_square_fparen                = remove   # ignore/add/remove/force/

# Add or remove space between ')' and '{' of function
sp_fparen_brace                 = force   # ignore/add/remove/force/

# Java: Add or remove space between ')' and '{{' of double brace initializer.
sp_fparen_dbrace                = ignore   # ignore/add/remove/force/

# Add or remove space between function name and '(' on function calls
sp_func_call_paren              = remove   # ignore/add/remove/force/

# Add or remove space between function name and '()' on function calls without parameters.
# If set to 'ignore' (the default), sp_func_call_paren is used.
sp_func_call_paren_empty        = remove   # ignore/add/remove/force/

# Add or remove space between the user function name and '(' on function calls
# You need to set a keyword to be a user function, like this: 'set func_call_user _' in the config file.
sp_func_call_user_paren         = ignore   # ignore/add/remove/force/

# Add or remove space between a constructor/destructor and the open paren
sp_func_class_paren             = remove   # ignore/add/remove/force/

# Add or remove space between a constructor without parameters or destructor and '()'
sp_func_class_paren_empty       = remove   # ignore/add/remove/force/

# Add or remove space between 'return' and '('
sp_return_paren                 = force   # ignore/add/remove/force/

# Add or remove space between '__attribute__' and '('
sp_attribute_paren              = remove   # ignore/add/remove/force/

# Add or remove space between 'defined' and '(' in '#if defined (FOO)'
sp_defined_paren                = remove   # ignore/add/remove/force/

# Add or remove space between 'throw' and '(' in 'throw (something)'
sp_throw_paren                  = remove   # ignore/add/remove/force/

# Add or remove space between 'throw' and anything other than '(' as in '@throw [...];'
sp_after_throw                  = ignore   # ignore/add/remove/force/

# Add or remove space between 'catch' and '(' in 'catch (something) { }'
# If set to ignore, sp_before_sparen is used.
sp_catch_paren                  = remove   # ignore/add/remove/force/

# Add or remove space between 'version' and '(' in 'version (something) { }' (D language)
# If set to ignore, sp_before_sparen is used.
sp_version_paren                = ignore   # ignore/add/remove/force/

# Add or remove space between 'scope' and '(' in 'scope (something) { }' (D language)
# If set to ignore, sp_before_sparen is used.
sp_scope_paren                  = ignore   # ignore/add/remove/force/

# Add or remove space between 'super' and '(' in 'super (something)'. Default=Remove
sp_super_paren                  = remove   # ignore/add/remove/force/

# Add or remove space between 'this' and '(' in 'this (something)'. Default=Remove
sp_this_paren                   = remove   # ignore/add/remove/force/

# Add or remove space between macro and value
sp_macro                        = ignore   # ignore/add/remove/force/

# Add or remove space between macro function ')' and value
sp_macro_func                   = ignore   # ignore/add/remove/force/

# Add or remove space between 'else' and '{' if on the same line
sp_else_brace                   = force   # ignore/add/remove/force/

# Add or remove space between '}' and 'else' if on the same line
sp_brace_else                   = force   # ignore/add/remove/force/

# Add or remove space between '}' and the name of a typedef on the same line
sp_brace_typedef                = force   # ignore/add/remove/force/

# Add or remove space between 'catch' and '{' if on the same line
sp_catch_brace                  = force   # ignore/add/remove/force/

# Add or remove space between '}' and 'catch' if on the same line
sp_brace_catch                  = force   # ignore/add/remove/force/

# Add or remove space between 'finally' and '{' if on the same line
sp_finally_brace                = force   # ignore/add/remove/force/

# Add or remove space between '}' and 'finally' if on the same line
sp_brace_finally                = force   # ignore/add/remove/force/

# Add or remove space between 'try' and '{' if on the same line
sp_try_brace                    = force   # ignore/add/remove/force/

# Add or remove space between get/set and '{' if on the same line
sp_getset_brace                 = force   # ignore/add/remove/force/

# Add or remove space between a variable and '{' for C++ uniform initialization. Default=Add
sp_word_brace                   = add      # ignore/add/remove/force/

# Add or remove space between a variable and '{' for a namespace. Default=Add
sp_word_brace_ns                = add      # ignore/add/remove/force/

# Add or remove space before the '::' operator
sp_before_dc                    = remove   # ignore/add/remove/force/

# Add or remove space after the '::' operator
sp_after_dc                     = remove   # ignore/add/remove/force/

# Add or remove around the D named array initializer ':' operator
sp_d_array_colon                = remove   # ignore/add/remove/force/

# Add or remove space after the '!' (not) operator. Default=Remove
sp_not                          = remove   # ignore/add/remove/force/

# Add or remove space after the '~' (invert) operator. Default=Remove
sp_inv                          = remove   # ignore/add/remove/force/

# Add or remove space after the '&' (address-of) operator. Default=Remove
# This does not affect the spacing after a '&' that is part of a type.
sp_addr                         = remove   # ignore/add/remove/force/

# Add or remove space around the '.' or '->' operators. Default=Remove
sp_member                       = remove   # ignore/add/remove/force/

# Add or remove space after the '*' (dereference) operator. Default=Remove
# This does not affect the spacing after a '*' that is part of a type.
sp_deref                        = remove   # ignore/add/remove/force/

# Add or remove space after '+' or '-', as in 'x = -5' or 'y = +7'. Default=Remove
sp_sign                         = remove   # ignore/add/remove/force/

# Add or remove space before or after '++' and '--', as in '(--x)' or 'y++;'. Default=Remove
sp_incdec                       = remove   # ignore/add/remove/force/

# Add or remove space before a backslash-newline at the end of a line. Default=Add
sp_before_nl_cont               = force      # ignore/add/remove/force/

# Add or remove space after the scope '+' or '-', as in '-(void) foo;' or '+(int) bar;'
sp_after_oc_scope               = remove   # ignore/add/remove/force/

# Add or remove space after the colon in message specs
# '-(int) f:(int) x;' vs '-(int) f: (int) x;'
sp_after_oc_colon               = force   # ignore/add/remove/force/

# Add or remove space before the colon in message specs
# '-(int) f: (int) x;' vs '-(int) f : (int) x;'
sp_before_oc_colon              = remove   # ignore/add/remove/force/

# Add or remove space after the colon in immutable dictionary expression
# 'NSDictionary *test = @{@"foo" :@"bar"};'
sp_after_oc_dict_colon          = ignore   # ignore/add/remove/force/

# Add or remove space before the colon in immutable dictionary expression
# 'NSDictionary *test = @{@"foo" :@"bar"};'
sp_before_oc_dict_colon         = ignore   # ignore/add/remove/force/

# Add or remove space after the colon in message specs
# '[object setValue:1];' vs '[object setValue: 1];'
sp_after_send_oc_colon          = remove   # ignore/add/remove/force/

# Add or remove space before the colon in message specs
# '[object setValue:1];' vs '[object setValue :1];'
sp_before_send_oc_colon         = remove   # ignore/add/remove/force/

# Add or remove space after the (type) in message specs
# '-(int)f: (int) x;' vs '-(int)f: (int)x;'
sp_after_oc_type                = force   # ignore/add/remove/force/

# Add or remove space after the first (type) in message specs
# '-(int) f:(int)x;' vs '-(int)f:(int)x;'
sp_after_oc_return_type         = force   # ignore/add/remove/force/

# Add or remove space between '@selector' and '('
# '@selector(msgName)' vs '@selector (msgName)'
# Also applies to @protocol() constructs
sp_after_oc_at_sel              = force   # ignore/add/remove/force/

# Add or remove space between '@selector(x)' and the following word
# '@selector(foo) a:' vs '@selector(foo)a:'
sp_after_oc_at_sel_parens       = force   # ignore/add/remove/force/

# Add or remove space inside '@selector' parens
# '@selector(foo)' vs '@selector( foo )'
# Also applies to @protocol() constructs
sp_inside_oc_at_sel_parens      = remove   # ignore/add/remove/force/

# Add or remove space before a block pointer caret
# '^int (int arg){...}' vs. ' ^int (int arg){...}'
sp_before_oc_block_caret        = remove   # ignore/add/remove/force/

# Add or remove space after a block pointer caret
# '^int (int arg){...}' vs. '^ int (int arg){...}'
sp_after_oc_block_caret         = remove   # ignore/add/remove/force/

# Add or remove space between the receiver and selector in a message.
# '[receiver selector ...]'
sp_after_oc_msg_receiver        = ignore   # ignore/add/remove/force/

# Add or remove space after @property.
sp_after_oc_property            = ignore   # ignore/add/remove/force/

# Add or remove space around the ':' in 'b ? t : f'
sp_cond_colon                   = force   # ignore/add/remove/force/

# Add or remove space before the ':' in 'b ? t : f'. Overrides sp_cond_colon.
sp_cond_colon_before            = ignore   # ignore/add/remove/force/

# Add or remove space after the ':' in 'b ? t : f'. Overrides sp_cond_colon.
sp_cond_colon_after             = ignore   # ignore/add/remove/force/

# Add or remove space around the '?' in 'b ? t : f'
sp_cond_question                = force   # ignore/add/remove/force/

# Add or remove space before the '?' in 'b ? t : f'. Overrides sp_cond_question.
sp_cond_question_before         = ignore   # ignore/add/remove/force/

# Add or remove space after the '?' in 'b ? t : f'. Overrides sp_cond_question.
sp_cond_question_after          = ignore   # ignore/add/remove/force/

# In the abbreviated ternary form (a ?: b), add/remove space between ? and :.'. Overrides all other sp_cond_* options.
sp_cond_ternary_short           = ignore   # ignore/add/remove/force/

# Fix the spacing between 'case' and the label. Only 'ignore' and 'force' make sense here.
sp_case_label                   = force   # ignore/add/remove/force/

# Control the space around the D '..' operator.
sp_range                        = ignore   # ignore/add/remove/force/

# Control the spacing after ':' in 'for (TYPE VAR : EXPR)'
sp_after_for_colon              = ignore   # ignore/add/remove/force/

# Control the spacing before ':' in 'for (TYPE VAR : EXPR)'
sp_before_for_colon             = ignore   # ignore/add/remove/force/

# Control the spacing in 'extern (C)' (D)
sp_extern_paren                 = ignore   # ignore/add/remove/force/

# Control the space after the opening of a C++ comment '// A' vs '//A'
sp_cmt_cpp_start                = force   # ignore/add/remove/force/

# True: If space is added with sp_cmt_cpp_start, do it after doxygen sequences like '///', '///<', '//!' and '//!<'.
sp_cmt_cpp_doxygen              = true    # false/true/

# True: If space is added with sp_cmt_cpp_start, do it after Qt translator or meta-data comments like '//:', '//=', and '//~'.
sp_cmt_cpp_qttr                 = false    # false/true/

# Controls the spaces between #else or #endif and a trailing comment
sp_endif_cmt                    = force   # ignore/add/remove/force/

# Controls the spaces after 'new', 'delete' and 'delete[]'
sp_after_new                    = remove   # ignore/add/remove/force/

# Controls the spaces between new and '(' in 'new()'
sp_between_new_paren            = remove   # ignore/add/remove/force/

# Controls the spaces between ')' and 'type' in 'new(foo) BAR'
sp_after_newop_paren            = ignore   # ignore/add/remove/force/

# Controls the spaces inside paren of the new operator: 'new(foo) BAR'
sp_inside_newop_paren           = ignore   # ignore/add/remove/force/

# Controls the space after open paren of the new operator: 'new(foo) BAR'
sp_inside_newop_paren_open      = ignore   # ignore/add/remove/force/

# Controls the space before close paren of the new operator: 'new(foo) BAR'
sp_inside_newop_paren_close     = ignore   # ignore/add/remove/force/

# Controls the spaces before a trailing or embedded comment
sp_before_tr_emb_cmt            = ignore   # ignore/add/remove/force/

# Number of spaces before a trailing or embedded comment
sp_num_before_tr_emb_cmt        = 0        # unsigned number/

# Control space between a Java annotation and the open paren.
sp_annotation_paren             = ignore   # ignore/add/remove/force/

# If True, vbrace tokens are dropped to the previous token and skipped.
sp_skip_vbrace_tokens           = false    # false/true/

# If True, a <TAB> is inserted after #define.
force_tab_after_define          = false    # false/true/

#
# Indenting
#

# The number of columns to indent per level.
# Usually 2, 3, 4, or 8. Default=8
indent_columns                  = 3        # unsigned number/

# The continuation indent. If non-zero, this overrides the indent of '(' and '=' continuation indents.
# For FreeBSD, this is set to 4. Negative value is absolute and not increased for each ( level
indent_continue                 = 0        # number/

# The continuation indent for func_*_param if they are true.
# If non-zero, this overrides the indent.
indent_param                    = 0        # unsigned number/

# How to use tabs when indenting code
# 0=spaces only
# 1=indent with tabs to brace level, align with spaces (default)
# 2=indent and align with tabs, using spaces when not on a tabstop
indent_with_tabs                = 0        # unsigned number/

# Comments that are not a brace level are indented with tabs on a tabstop.
# Requires indent_with_tabs=2. If false, will use spaces.
indent_cmt_with_tabs            = false    # false/true/

# Whether to indent strings broken by '\' so that they line up
indent_align_string             = true    # false/true/

# The number of spaces to indent multi-line XML strings.
# Requires indent_align_string=True
indent_xml_string               = 0        # unsigned number/

# Spaces to indent '{' from level
indent_brace                    = 0        # unsigned number/

# Whether braces are indented to the body level
indent_braces                   = false    # false/true/

# Disabled indenting function braces if indent_braces is True
indent_braces_no_func           = false    # false/true/

# Disabled indenting class braces if indent_braces is True
indent_braces_no_class          = false    # false/true/

# Disabled indenting struct braces if indent_braces is True
indent_braces_no_struct         = false    # false/true/

# Indent based on the size of the brace parent, i.e. 'if' => 3 spaces, 'for' => 4 spaces, etc.
indent_brace_parent             = false    # false/true/

# Indent based on the paren open instead of the brace open in '({\n', default is to indent by brace.
indent_paren_open_brace         = false    # false/true/

# indent a C# delegate by another level, default is to not indent by another level.
indent_cs_delegate_brace        = false    # false/true/

# Whether the 'namespace' body is indented
indent_namespace                = true    # false/true/

# Only indent one namespace and no sub-namespaces.
# Requires indent_namespace=True.
indent_namespace_single_indent  = false    # false/true/

# The number of spaces to indent a namespace block
indent_namespace_level          = 3        # unsigned number/

# If the body of the namespace is longer than this number, it won't be indented.
# Requires indent_namespace=True. Default=0 (no limit)
indent_namespace_limit          = 0        # unsigned number/

# Whether the 'extern "C"' body is indented
indent_extern                   = true    # false/true/

# Whether the 'class' body is indented
indent_class                    = true    # false/true/

# Whether to indent the stuff after a leading base class colon
indent_class_colon              = false    # false/true/

# Indent based on a class colon instead of the stuff after the colon.
# Requires indent_class_colon=True. Default=False
indent_class_on_colon           = false    # false/true/

# Whether to indent the stuff after a leading class initializer colon
indent_constr_colon             = false    # false/true/

# Virtual indent from the ':' for member initializers. Default=2
indent_ctor_init_leading        = 0        # unsigned number/

# Additional indent for constructor initializer list.
# Negative values decrease indent down to the first column. Default=0
indent_ctor_init                = 0        # number/

# False=treat 'else\nif' as 'else if' for indenting purposes
# True=indent the 'if' one level
indent_else_if                  = false    # false/true/

# Amount to indent variable declarations after a open brace. neg=relative, pos=absolute
indent_var_def_blk              = 0        # number/

# Indent continued variable declarations instead of aligning.
indent_var_def_cont             = false    # false/true/

# Indent continued shift expressions ('<<' and '>>') instead of aligning.
# Turn align_left_shift off when enabling this.
indent_shift                    = false    # false/true/

# True:  force indentation of function definition to start in column 1
# False: use the default behavior
indent_func_def_force_col1      = false    # false/true/

# True:  indent continued function call parameters one indent level
# False: align parameters under the open paren
indent_func_call_param          = false    # false/true/

# Same as indent_func_call_param, but for function defs
indent_func_def_param           = false    # false/true/

# Same as indent_func_call_param, but for function protos
indent_func_proto_param         = false    # false/true/

# Same as indent_func_call_param, but for class declarations
indent_func_class_param         = false    # false/true/

# Same as indent_func_call_param, but for class variable constructors
indent_func_ctor_var_param      = false    # false/true/

# Same as indent_func_call_param, but for templates
indent_template_param           = false    # false/true/

# Double the indent for indent_func_xxx_param options.
# Use both values of the options indent_columns and indent_param
indent_func_param_double        = false    # false/true/

# Indentation column for standalone 'const' function decl/proto qualifier
indent_func_const               = 0        # unsigned number/

# Indentation column for standalone 'throw' function decl/proto qualifier
indent_func_throw               = 0        # unsigned number/

# The number of spaces to indent a continued '->' or '.'
# Usually set to 0, 1, or indent_columns.
indent_member                   = 3        # unsigned number/

# Spaces to indent single line ('//') comments on lines before code
indent_sing_line_comments       = 0        # unsigned number/

# If set, will indent trailing single line ('//') comments relative
# to the code instead of trying to keep the same absolute column
indent_relative_single_line_comments = false    # false/true/

# Spaces to indent 'case' from 'switch'
# Usually 0 or indent_columns.
indent_switch_case              = 3        # unsigned number/

# Spaces to shift the 'case' line, without affecting any other lines
# Usually 0.
indent_case_shift               = 0        # unsigned number/

# Spaces to indent '{' from 'case'.
# By default, the brace will appear under the 'c' in case.
# Usually set to 0 or indent_columns.
# negative value are OK.
indent_case_brace               = 0        # number/

# Whether to indent comments found in first column
indent_col1_comment             = true    # false/true/

# How to indent goto labels
#   >0: absolute column where 1 is the leftmost column
#  <=0: subtract from brace indent
# Default=1
indent_label                    = 0        # number/

# Same as indent_label, but for access specifiers that are followed by a colon. Default=1
indent_access_spec              = 0        # number/

# Indent the code after an access specifier by one level.
# If set, this option forces 'indent_access_spec=0'
indent_access_spec_body         = false    # false/true/

# If an open paren is followed by a newline, indent the next line so that it lines up after the open paren (not recommended)
indent_paren_nl                 = false    # false/true/

# Controls the indent of a close paren after a newline.
# 0: Indent to body level
# 1: Align under the open paren
# 2: Indent to the brace level
indent_paren_close              = 1        # unsigned number/

# Controls the indent of a comma when inside a paren.If True, aligns under the open paren
indent_comma_paren              = false    # false/true/

# Controls the indent of a BOOL operator when inside a paren.If True, aligns under the open paren
indent_bool_paren               = false    # false/true/

# If 'indent_bool_paren' is True, controls the indent of the first expression. If True, aligns the first expression to the following ones
indent_first_bool_expr          = false    # false/true/

# If an open square is followed by a newline, indent the next line so that it lines up after the open square (not recommended)
indent_square_nl                = false    # false/true/

# Don't change the relative indent of ESQL/C 'EXEC SQL' bodies
indent_preserve_sql             = false    # false/true/

# Align continued statements at the '='. Default=True
# If False or the '=' is followed by a newline, the next line is indent one tab.
indent_align_assign             = true     # false/true/

# Indent OC blocks at brace level instead of usual rules.
indent_oc_block                 = false    # false/true/

# Indent OC blocks in a message relative to the parameter name.
# 0=use indent_oc_block rules, 1+=spaces to indent
indent_oc_block_msg             = 0        # unsigned number/

# Minimum indent for subsequent parameters
indent_oc_msg_colon             = 0        # unsigned number/

# If True, prioritize aligning with initial colon (and stripping spaces from lines, if necessary).
# Default=True
indent_oc_msg_prioritize_first_colon = true     # false/true/

# If indent_oc_block_msg and this option are on, blocks will be indented the way that Xcode does by default (from keyword if the parameter is on its own line; otherwise, from the previous indentation level).
indent_oc_block_msg_xcode_style = false    # false/true/

# If indent_oc_block_msg and this option are on, blocks will be indented from where the brace is relative to a msg keyword.
indent_oc_block_msg_from_keyword = false    # false/true/

# If indent_oc_block_msg and this option are on, blocks will be indented from where the brace is relative to a msg colon.
indent_oc_block_msg_from_colon  = false    # false/true/

# If indent_oc_block_msg and this option are on, blocks will be indented from where the block caret is.
indent_oc_block_msg_from_caret  = false    # false/true/

# If indent_oc_block_msg and this option are on, blocks will be indented from where the brace is.
indent_oc_block_msg_from_brace  = false    # false/true/

# When identing after virtual brace open and newline add further spaces to reach this min. indent.
indent_min_vbrace_open          = 0        # unsigned number/

# True: When identing after virtual brace open and newline add further spaces after regular indent to reach next tabstop.
indent_vbrace_open_on_tabstop   = false    # false/true/

# If True, a brace followed by another token (not a newline) will indent all contained lines to match the token.Default=True
indent_token_after_brace        = true     # false/true/

# If True, cpp lambda body will be indentedDefault=False
indent_cpp_lambda_body          = false    # false/true/

# indent (or not) an using block if no braces are used. Only for C#.Default=True
indent_using_block              = true     # false/true/

# indent the continuation of ternary operator.
# 0: (Default) off
# 1: When the `if_false` is a continuation, indent it under `if_false`
# 2: When the `:` is a continuation, indent it under `?`
indent_ternary_operator         = 0        # unsigned number/

#
# Newline adding and removing options
#

# Whether to collapse empty blocks between '{' and '}'
nl_collapse_empty_body          = true    # false/true/

# Don't split one-line braced assignments - 'foo_t f = { 1, 2 };'
nl_assign_leave_one_liners      = true    # false/true/

# Don't split one-line braced statements inside a class xx { } body
nl_class_leave_one_liners       = true    # false/true/

# Don't split one-line enums: 'enum foo { BAR = 15 };'
nl_enum_leave_one_liners        = true    # false/true/

# Don't split one-line get or set functions
nl_getset_leave_one_liners      = false    # false/true/

# Don't split one-line function definitions - 'int foo() { return 0; }'
nl_func_leave_one_liners        = false    # false/true/

# Don't split one-line C++11 lambdas - '[]() { return 0; }'
nl_cpp_lambda_leave_one_liners  = true    # false/true/

# Don't split one-line if/else statements - 'if(a) b++;'
nl_if_leave_one_liners          = false    # false/true/

# Don't split one-line while statements - 'while(a) b++;'
nl_while_leave_one_liners       = false    # false/true/

# Don't split one-line OC messages
nl_oc_msg_leave_one_liner       = false    # false/true/

# Add or remove newline between Objective-C block signature and '{'
nl_oc_block_brace               = remove   # ignore/add/remove/force/

# Add or remove newlines at the start of the file
nl_start_of_file                = remove   # ignore/add/remove/force/

# The number of newlines at the start of the file (only used if nl_start_of_file is 'add' or 'force'
nl_start_of_file_min            = 0        # unsigned number/

# Add or remove newline at the end of the file
nl_end_of_file                  = force   # ignore/add/remove/force/

# The number of newlines at the end of the file (only used if nl_end_of_file is 'add' or 'force')
nl_end_of_file_min              = 1        # unsigned number/

# Add or remove newline between '=' and '{'
nl_assign_brace                 = force   # ignore/add/remove/force/

# Add or remove newline between '=' and '[' (D only)
nl_assign_square                = force   # ignore/add/remove/force/

# Add or remove newline after '= [' (D only). Will also affect the newline before the ']'
nl_after_square_assign          = force   # ignore/add/remove/force/

# The number of blank lines after a block of variable definitions at the top of a function body
# 0 = No change (default)
nl_func_var_def_blk             = 1        # unsigned number/

# The number of newlines before a block of typedefs
# 0 = No change (default)
# the option 'nl_after_access_spec' takes preference over 'nl_typedef_blk_start'
nl_typedef_blk_start            = 1        # unsigned number/

# The number of newlines after a block of typedefs
# 0 = No change (default)
nl_typedef_blk_end              = 1        # unsigned number/

# The maximum consecutive newlines within a block of typedefs
# 0 = No change (default)
nl_typedef_blk_in               = 0        # unsigned number/

# The number of newlines before a block of variable definitions not at the top of a function body
# 0 = No change (default)
# the option 'nl_after_access_spec' takes preference over 'nl_var_def_blk_start'
nl_var_def_blk_start            = 1        # unsigned number/

# The number of newlines after a block of variable definitions not at the top of a function body
# 0 = No change (default)
nl_var_def_blk_end              = 1        # unsigned number/

# The maximum consecutive newlines within a block of variable definitions
# 0 = No change (default)
nl_var_def_blk_in               = 0        # unsigned number/

# Add or remove newline between a function call's ')' and '{', as in:
# list_for_each(item, &list) { }
nl_fcall_brace                  = force   # ignore/add/remove/force/

# Add or remove newline between 'enum' and '{'
nl_enum_brace                   = force   # ignore/add/remove/force/

# Add or remove newline between 'enum' and 'class'
nl_enum_class                   = ignore   # ignore/add/remove/force/

# Add or remove newline between 'enum class' and the identifier
nl_enum_class_identifier        = ignore   # ignore/add/remove/force/

# Add or remove newline between 'enum class' type and ':'
nl_enum_identifier_colon        = ignore   # ignore/add/remove/force/

# Add or remove newline between 'enum class identifier :' and 'type' and/or 'type'
nl_enum_colon_type              = ignore   # ignore/add/remove/force/

# Add or remove newline between 'struct and '{'
nl_struct_brace                 = force   # ignore/add/remove/force/

# Add or remove newline between 'union' and '{'
nl_union_brace                  = force   # ignore/add/remove/force/

# Add or remove newline between 'if' and '{'
nl_if_brace                     = force   # ignore/add/remove/force/

# Add or remove newline between '}' and 'else'
nl_brace_else                   = force   # ignore/add/remove/force/

# Add or remove newline between 'else if' and '{'
# If set to ignore, nl_if_brace is used instead
nl_elseif_brace                 = force   # ignore/add/remove/force/

# Add or remove newline between 'else' and '{'
nl_else_brace                   = force   # ignore/add/remove/force/

# Add or remove newline between 'else' and 'if'
nl_else_if                      = remove   # ignore/add/remove/force/

# Add or remove newline before 'if'/'else if' closing parenthesis
nl_before_if_closing_paren      = ignore   # ignore/add/remove/force/

# Add or remove newline between '}' and 'finally'
nl_brace_finally                = force   # ignore/add/remove/force/

# Add or remove newline between 'finally' and '{'
nl_finally_brace                = force   # ignore/add/remove/force/

# Add or remove newline between 'try' and '{'
nl_try_brace                    = force   # ignore/add/remove/force/

# Add or remove newline between get/set and '{'
nl_getset_brace                 = force   # ignore/add/remove/force/

# Add or remove newline between 'for' and '{'
nl_for_brace                    = force   # ignore/add/remove/force/

# Add or remove newline between 'catch' and '{'
nl_catch_brace                  = force   # ignore/add/remove/force/

# Add or remove newline between '}' and 'catch'
nl_brace_catch                  = force   # ignore/add/remove/force/

# Add or remove newline between '}' and ']'
nl_brace_square                 = ignore   # ignore/add/remove/force/

# Add or remove newline between '}' and ')' in a function invocation
<<<<<<< HEAD
nl_brace_fparen                 = remove   # ignore/add/remove/force/
=======
nl_brace_fparen                           = remove # ignore/add/remove/force
>>>>>>> 0e392dd4

# Add or remove newline between 'while' and '{'
nl_while_brace                  = force   # ignore/add/remove/force/

# Add or remove newline between 'scope (x)' and '{' (D)
nl_scope_brace                  = ignore   # ignore/add/remove/force/

# Add or remove newline between 'unittest' and '{' (D)
nl_unittest_brace               = ignore   # ignore/add/remove/force/

# Add or remove newline between 'version (x)' and '{' (D)
nl_version_brace                = ignore   # ignore/add/remove/force/

# Add or remove newline between 'using' and '{'
nl_using_brace                  = force   # ignore/add/remove/force/

# Add or remove newline between two open or close braces.
# Due to general newline/brace handling, REMOVE may not work.
nl_brace_brace                  = force   # ignore/add/remove/force/

# Add or remove newline between 'do' and '{'
nl_do_brace                     = remove   # ignore/add/remove/force/

# Add or remove newline between '}' and 'while' of 'do' statement
nl_brace_while                  = remove   # ignore/add/remove/force/

# Add or remove newline between 'switch' and '{'
nl_switch_brace                 = force   # ignore/add/remove/force/

# Add or remove newline between 'synchronized' and '{'
nl_synchronized_brace           = force   # ignore/add/remove/force/

# Add a newline between ')' and '{' if the ')' is on a different line than the if/for/etc.
# Overrides nl_for_brace, nl_if_brace, nl_switch_brace, nl_while_switch and nl_catch_brace.
nl_multi_line_cond              = true    # false/true/

# Force a newline in a define after the macro name for multi-line defines.
nl_multi_line_define            = true    # false/true/

# Whether to put a newline before 'case' statement, not after the first 'case'
nl_before_case                  = false    # false/true/

# Add or remove newline between ')' and 'throw'
nl_before_throw                 = remove   # ignore/add/remove/force/

# Whether to put a newline after 'case' statement
nl_after_case                   = true    # false/true/

# Add or remove a newline between a case ':' and '{'. Overrides nl_after_case.
nl_case_colon_brace             = force   # ignore/add/remove/force/

# Newline between namespace and {
nl_namespace_brace              = force   # ignore/add/remove/force/

# Add or remove newline between 'template<>' and whatever follows.
nl_template_class               = ignore   # ignore/add/remove/force/

# Add or remove newline between 'class' and '{'
nl_class_brace                  = force   # ignore/add/remove/force/

# Add or remove newline before/after each ',' in the base class list,
#   (tied to pos_class_comma).
nl_class_init_args              = ignore   # ignore/add/remove/force/

# Add or remove newline after each ',' in the constructor member initialization.
# Related to nl_constr_colon, pos_constr_colon and pos_constr_comma.
nl_constr_init_args             = ignore   # ignore/add/remove/force/

# Add or remove newline before first element, after comma, and after last element in enum
nl_enum_own_lines               = ignore   # ignore/add/remove/force/

# Add or remove newline between return type and function name in a function definition
nl_func_type_name               = remove   # ignore/add/remove/force/

# Add or remove newline between return type and function name inside a class {}
# Uses nl_func_type_name or nl_func_proto_type_name if set to ignore.
nl_func_type_name_class         = remove   # ignore/add/remove/force/

# Add or remove newline between class specification and '::' in 'void A::f() { }'
# Only appears in separate member implementation (does not appear with in-line implmementation)
nl_func_class_scope             = remove   # ignore/add/remove/force/

# Add or remove newline between function scope and name
# Controls the newline after '::' in 'void A::f() { }'
nl_func_scope_name              = remove   # ignore/add/remove/force/

# Add or remove newline between return type and function name in a prototype
nl_func_proto_type_name         = remove   # ignore/add/remove/force/

# Add or remove newline between a function name and the opening '(' in the declaration
nl_func_paren                   = remove   # ignore/add/remove/force/

# Add or remove newline between a function name and the opening '(' in the definition
nl_func_def_paren               = remove   # ignore/add/remove/force/

# Add or remove newline after '(' in a function declaration
nl_func_decl_start              = ignore   # ignore/add/remove/force/

# Add or remove newline after '(' in a function definition
nl_func_def_start               = ignore   # ignore/add/remove/force/

# Overrides nl_func_decl_start when there is only one parameter.
nl_func_decl_start_single       = ignore   # ignore/add/remove/force/

# Overrides nl_func_def_start when there is only one parameter.
nl_func_def_start_single        = ignore   # ignore/add/remove/force/

# Whether to add newline after '(' in a function declaration if '(' and ')' are in different lines.
nl_func_decl_start_multi_line   = false    # false/true/

# Whether to add newline after '(' in a function definition if '(' and ')' are in different lines.
nl_func_def_start_multi_line    = false    # false/true/

# Add or remove newline after each ',' in a function declaration
nl_func_decl_args               = ignore   # ignore/add/remove/force/

# Add or remove newline after each ',' in a function definition
nl_func_def_args                = ignore   # ignore/add/remove/force/

# Whether to add newline after each ',' in a function declaration if '(' and ')' are in different lines.
nl_func_decl_args_multi_line    = false    # false/true/

# Whether to add newline after each ',' in a function definition if '(' and ')' are in different lines.
nl_func_def_args_multi_line     = false    # false/true/

# Add or remove newline before the ')' in a function declaration
nl_func_decl_end                = ignore   # ignore/add/remove/force/

# Add or remove newline before the ')' in a function definition
nl_func_def_end                 = ignore   # ignore/add/remove/force/

# Overrides nl_func_decl_end when there is only one parameter.
nl_func_decl_end_single         = ignore   # ignore/add/remove/force/

# Overrides nl_func_def_end when there is only one parameter.
nl_func_def_end_single          = ignore   # ignore/add/remove/force/

# Whether to add newline before ')' in a function declaration if '(' and ')' are in different lines.
nl_func_decl_end_multi_line     = false    # false/true/

# Whether to add newline before ')' in a function definition if '(' and ')' are in different lines.
nl_func_def_end_multi_line      = false    # false/true/

# Add or remove newline between '()' in a function declaration.
nl_func_decl_empty              = remove   # ignore/add/remove/force/

# Add or remove newline between '()' in a function definition.
nl_func_def_empty               = remove   # ignore/add/remove/force/

# Whether to add newline after '(' in a function call if '(' and ')' are in different lines.
nl_func_call_start_multi_line   = false    # false/true/

# Whether to add newline after each ',' in a function call if '(' and ')' are in different lines.
nl_func_call_args_multi_line    = false    # false/true/

# Whether to add newline before ')' in a function call if '(' and ')' are in different lines.
nl_func_call_end_multi_line     = false    # false/true/

# Whether to put each OC message parameter on a separate line
# See nl_oc_msg_leave_one_liner
nl_oc_msg_args                  = false    # false/true/

# Add or remove newline between function signature and '{'
nl_fdef_brace                   = force   # ignore/add/remove/force/

# Add or remove newline between C++11 lambda signature and '{'
nl_cpp_ldef_brace               = force   # ignore/add/remove/force/

# Add or remove a newline between the return keyword and return expression.
nl_return_expr                  = ignore   # ignore/add/remove/force/

# Whether to put a newline after semicolons, except in 'for' statements
<<<<<<< HEAD
nl_after_semicolon              = true    # false/true/
=======
nl_after_semicolon                        = false     # false/true
>>>>>>> 0e392dd4

# Java: Control the newline between the ')' and '{{' of the double brace initializer.
nl_paren_dbrace_open            = ignore   # ignore/add/remove/force/

# Whether to put a newline after the type in an unnamed temporary direct-list-initialization
nl_type_brace_init_lst          = ignore   # ignore/add/remove/force/

# Whether to put a newline after open brace in an unnamed temporary direct-list-initialization
nl_type_brace_init_lst_open     = ignore   # ignore/add/remove/force/

# Whether to put a newline before close brace in an unnamed temporary direct-list-initialization
nl_type_brace_init_lst_close    = ignore   # ignore/add/remove/force/

# Whether to put a newline after brace open.
# This also adds a newline before the matching brace close.
nl_after_brace_open             = false    # false/true/

# If nl_after_brace_open and nl_after_brace_open_cmt are True, a newline is
# placed between the open brace and a trailing single-line comment.
nl_after_brace_open_cmt         = false    # false/true/

# Whether to put a newline after a virtual brace open with a non-empty body.
# These occur in un-braced if/while/do/for statement bodies.
nl_after_vbrace_open            = false    # false/true/

# Whether to put a newline after a virtual brace open with an empty body.
# These occur in un-braced if/while/do/for statement bodies.
nl_after_vbrace_open_empty      = false    # false/true/

# Whether to put a newline after a brace close.
# Does not apply if followed by a necessary ';'.
nl_after_brace_close            = true    # false/true/

# Whether to put a newline after a virtual brace close.
# Would add a newline before return in: 'if (foo) a++; return;'
nl_after_vbrace_close           = true    # false/true/

# Control the newline between the close brace and 'b' in: 'struct { int a; } b;'
# Affects enums, unions and structures. If set to ignore, uses nl_after_brace_close
nl_brace_struct_var             = ignore   # ignore/add/remove/force/

# Whether to alter newlines in '#define' macros
nl_define_macro                 = false    # false/true/

# Whether to remove blanks after '#ifxx' and '#elxx', or before '#elxx' and '#endif'. Does not affect top-level #ifdefs.
nl_squeeze_ifdef                = false    # false/true/

# Makes the nl_squeeze_ifdef option affect the top-level #ifdefs as well.
nl_squeeze_ifdef_top_level      = false    # false/true/

# Add or remove blank line before 'if'
nl_before_if                    = add   # ignore/add/remove/force/

# Add or remove blank line after 'if' statement.
# Add/Force work only if the next token is not a closing brace
nl_after_if                     = add   # ignore/add/remove/force/

# Add or remove blank line before 'for'
nl_before_for                   = add   # ignore/add/remove/force/

# Add or remove blank line after 'for' statement
nl_after_for                    = add   # ignore/add/remove/force/

# Add or remove blank line before 'while'
nl_before_while                 = add   # ignore/add/remove/force/

# Add or remove blank line after 'while' statement
nl_after_while                  = add   # ignore/add/remove/force/

# Add or remove blank line before 'switch'
nl_before_switch                = add   # ignore/add/remove/force/

# Add or remove blank line after 'switch' statement
nl_after_switch                 = add   # ignore/add/remove/force/

# Add or remove blank line before 'synchronized'
nl_before_synchronized          = remove   # ignore/add/remove/force/

# Add or remove blank line after 'synchronized' statement
nl_after_synchronized           = remove   # ignore/add/remove/force/

# Add or remove blank line before 'do'
nl_before_do                    = add   # ignore/add/remove/force/

# Add or remove blank line after 'do/while' statement
nl_after_do                     = add   # ignore/add/remove/force/

# Whether to double-space commented-entries in struct/union/enum
nl_ds_struct_enum_cmt           = false    # false/true/

# force nl before } of a struct/union/enum
# (lower priority than 'eat_blanks_before_close_brace')
nl_ds_struct_enum_close_brace   = false    # false/true/

# Add or remove blank line before 'func_class_def'
nl_before_func_class_def        = 0        # unsigned number/

# Add or remove blank line before 'func_class_proto'
nl_before_func_class_proto      = 0        # unsigned number/

# Add or remove a newline before/after a class colon,
#   (tied to pos_class_colon).
nl_class_colon                  = ignore   # ignore/add/remove/force/

# Add or remove a newline around a class constructor colon.
# Related to nl_constr_init_args, pos_constr_colon and pos_constr_comma.
nl_constr_colon                 = ignore   # ignore/add/remove/force/

# Change simple unbraced if statements into a one-liner
# 'if(b)\n i++;' => 'if(b) i++;'
nl_create_if_one_liner          = false    # false/true/

# Change simple unbraced for statements into a one-liner
# 'for (i=0;i<5;i++)\n foo(i);' => 'for (i=0;i<5;i++) foo(i);'
nl_create_for_one_liner         = false    # false/true/

# Change simple unbraced while statements into a one-liner
# 'while (i<5)\n foo(i++);' => 'while (i<5) foo(i++);'
nl_create_while_one_liner       = true    # false/true/

#  Change a one-liner if statement into simple unbraced if
# 'if(b) i++;' => 'if(b) i++;'
nl_split_if_one_liner           = false    # false/true/

# Change a one-liner for statement into simple unbraced for
# 'for (i=0;<5;i++) foo(i);' => 'for (i=0;<5;i++) foo(i);'
nl_split_for_one_liner          = false    # false/true/

# Change simple unbraced while statements into a one-liner while
# 'while (i<5)\n foo(i++);' => 'while (i<5) foo(i++);'
nl_split_while_one_liner        = false    # false/true/

#
# Blank line options
#

# The maximum consecutive newlines (3 = 2 blank lines)
nl_max                          = 0        # unsigned number/

# The maximum consecutive newlines in function
nl_max_blank_in_func            = 0        # unsigned number/

# The number of newlines after a function prototype, if followed by another function prototype
nl_after_func_proto             = 1        # unsigned number/

# The number of newlines after a function prototype, if not followed by another function prototype
nl_after_func_proto_group       = 0        # unsigned number/

# The number of newlines after a function class prototype, if followed by another function class prototype
nl_after_func_class_proto       = 1        # unsigned number/

# The number of newlines after a function class prototype, if not followed by another function class prototype
nl_after_func_class_proto_group = 0        # unsigned number/

# The number of newlines before a multi-line function def body
nl_before_func_body_def         = 0        # unsigned number/

# The number of newlines before a multi-line function prototype body
nl_before_func_body_proto       = 0        # unsigned number/

# The number of newlines after '}' of a multi-line function body
nl_after_func_body              = 0        # unsigned number/

# The number of newlines after '}' of a multi-line function body in a class declaration
nl_after_func_body_class        = 0        # unsigned number/

# The number of newlines after '}' of a single line function body
nl_after_func_body_one_liner    = 0        # unsigned number/

# The minimum number of newlines before a multi-line comment.
# Doesn't apply if after a brace open or another multi-line comment.
nl_before_block_comment         = 0        # unsigned number/

# The minimum number of newlines before a single-line C comment.
# Doesn't apply if after a brace open or other single-line C comments.
nl_before_c_comment             = 0        # unsigned number/

# The minimum number of newlines before a CPP comment.
# Doesn't apply if after a brace open or other CPP comments.
nl_before_cpp_comment           = 0        # unsigned number/

# Whether to force a newline after a multi-line comment.
nl_after_multiline_comment      = false    # false/true/

# Whether to force a newline after a label's colon.
nl_after_label_colon            = false    # false/true/

# The number of newlines after '}' or ';' of a struct/enum/union definition
nl_after_struct                 = 1        # unsigned number/

# The number of newlines before a class definition
nl_before_class                 = 0        # unsigned number/

# The number of newlines after '}' or ';' of a class definition
nl_after_class                  = 1        # unsigned number/

# The number of newlines before a 'private:', 'public:', 'protected:', 'signals:', or 'slots:' label.
# Will not change the newline count if after a brace open.
# 0 = No change.
nl_before_access_spec           = 0        # unsigned number/

# The number of newlines after a 'private:', 'public:', 'protected:', 'signals:' or 'slots:' label.
# 0 = No change.
# the option 'nl_after_access_spec' takes preference over 'nl_typedef_blk_start' and 'nl_var_def_blk_start'
nl_after_access_spec            = 0        # unsigned number/

# The number of newlines between a function def and the function comment.
# 0 = No change.
nl_comment_func_def             = 0        # unsigned number/

# The number of newlines after a try-catch-finally block that isn't followed by a brace close.
# 0 = No change.
nl_after_try_catch_finally      = 0        # unsigned number/

# The number of newlines before and after a property, indexer or event decl.
# 0 = No change.
nl_around_cs_property           = 0        # unsigned number/

# The number of newlines between the get/set/add/remove handlers in C#.
# 0 = No change.
nl_between_get_set              = 0        # unsigned number/

# Add or remove newline between C# property and the '{'
nl_property_brace               = force   # ignore/add/remove/force/

# Whether to remove blank lines after '{'
eat_blanks_after_open_brace     = false    # false/true/

# Whether to remove blank lines before '}'
eat_blanks_before_close_brace   = false    # false/true/

# How aggressively to remove extra newlines not in preproc.
# 0: No change
# 1: Remove most newlines not handled by other config
# 2: Remove all newlines and reformat completely by config
nl_remove_extra_newlines        = 0        # unsigned number/

# Whether to put a blank line before 'return' statements, unless after an open brace.
nl_before_return                = false    # false/true/

# Whether to put a blank line after 'return' statements, unless followed by a close brace.
nl_after_return                 = true    # false/true/

# Whether to put a newline after a Java annotation statement.
# Only affects annotations that are after a newline.
nl_after_annotation             = ignore   # ignore/add/remove/force/

# Controls the newline between two annotations.
nl_between_annotation           = ignore   # ignore/add/remove/force/

#
# Positioning options
#

# The position of arithmetic operators in wrapped expressions
pos_arith                       = ignore   # ignore/join/lead/lead_break/lead_force/trail/trail_break/trail_force/

# The position of assignment in wrapped expressions.
# Do not affect '=' followed by '{'
pos_assign                      = ignore   # ignore/join/lead/lead_break/lead_force/trail/trail_break/trail_force/

# The position of boolean operators in wrapped expressions
pos_bool                        = ignore   # ignore/join/lead/lead_break/lead_force/trail/trail_break/trail_force/

# The position of comparison operators in wrapped expressions
pos_compare                     = ignore   # ignore/join/lead/lead_break/lead_force/trail/trail_break/trail_force/

# The position of conditional (b ? t : f) operators in wrapped expressions
pos_conditional                 = trail   # ignore/join/lead/lead_break/lead_force/trail/trail_break/trail_force/

# The position of the comma in wrapped expressions
pos_comma                       = ignore   # ignore/join/lead/lead_break/lead_force/trail/trail_break/trail_force/

# The position of the comma in enum entries
pos_enum_comma                  = trail   # ignore/join/lead/lead_break/lead_force/trail/trail_break/trail_force/

# The position of the comma in the base class list if there are more than one line,
#   (tied to nl_class_init_args).
pos_class_comma                 = ignore   # ignore/join/lead/lead_break/lead_force/trail/trail_break/trail_force/

# The position of the comma in the constructor initialization list.
# Related to nl_constr_colon, nl_constr_init_args and pos_constr_colon.
pos_constr_comma                = ignore   # ignore/join/lead/lead_break/lead_force/trail/trail_break/trail_force/

# The position of trailing/leading class colon, between class and base class list
#   (tied to nl_class_colon).
pos_class_colon                 = ignore   # ignore/join/lead/lead_break/lead_force/trail/trail_break/trail_force/

# The position of colons between constructor and member initialization,
# (tied to nl_constr_colon).
# Related to nl_constr_colon, nl_constr_init_args and pos_constr_comma.
pos_constr_colon                = trail_force   # ignore/join/lead/lead_break/lead_force/trail/trail_break/trail_force/

#
# Line Splitting options
#

# Try to limit code width to N number of columns
code_width                      = 100        # unsigned number/

# Whether to fully split long 'for' statements at semi-colons
ls_for_split_full               = false    # false/true/

# Whether to fully split long function protos/calls at commas
ls_func_split_full              = false    # false/true/

# Whether to split lines as close to code_width as possible and ignore some groupings
ls_code_width                   = false    # false/true/

#
# Code alignment (not left column spaces/tabs)
#

# Whether to keep non-indenting tabs
align_keep_tabs                 = false    # false/true/

# Whether to use tabs for aligning
align_with_tabs                 = false    # false/true/

# Whether to bump out to the next tab when aligning
align_on_tabstop                = false    # false/true/

# Whether to left-align numbers
align_number_left               = false    # false/true/

# Whether to keep whitespace not required for alignment.
align_keep_extra_space          = false    # false/true/

# Align variable definitions in prototypes and functions
align_func_params               = false    # false/true/

# Align parameters in single-line functions that have the same name.
# The function names must already be aligned with each other.
align_same_func_call_params     = false    # false/true/

# The span for aligning variable definitions (0=don't align)
align_var_def_span              = 0        # unsigned number/

# How to align the star in variable definitions.
#  0=Part of the type     'void *   foo;'
#  1=Part of the variable 'void     *foo;'
#  2=Dangling             'void    *foo;'
align_var_def_star_style        = 1        # unsigned number/

# How to align the '&' in variable definitions.
#  0=Part of the type
#  1=Part of the variable
#  2=Dangling
align_var_def_amp_style         = 1        # unsigned number/

# The threshold for aligning variable definitions (0=no limit)
align_var_def_thresh            = 2        # unsigned number/

# The gap for aligning variable definitions
align_var_def_gap               = 1        # unsigned number/

# Whether to align the colon in struct bit fields
align_var_def_colon             = true    # false/true/

# align variable defs gap for bit colons
align_var_def_colon_gap         = 0        # unsigned number/

# Whether to align any attribute after the variable name
align_var_def_attribute         = true    # false/true/

# Whether to align inline struct/enum/union variable definitions
align_var_def_inline            = false    # false/true/

# The span for aligning on '=' in assignments (0=don't align)
align_assign_span               = 2        # unsigned number/

# The threshold for aligning on '=' in assignments (0=no limit)
align_assign_thresh             = 0        # unsigned number/

# The span for aligning on '=' in enums (0=don't align)
align_enum_equ_span             = 2        # unsigned number/

# The threshold for aligning on '=' in enums (0=no limit)
align_enum_equ_thresh           = 0        # unsigned number/

# The span for aligning class (0=don't align)
align_var_class_span            = 0        # unsigned number/

# The threshold for aligning class member definitions (0=no limit)
align_var_class_thresh          = 0        # unsigned number/

# The gap for aligning class member definitions
align_var_class_gap             = 0        # unsigned number/

# The span for aligning struct/union (0=don't align)
align_var_struct_span           = 2        # unsigned number/

# The threshold for aligning struct/union member definitions (0=no limit)
align_var_struct_thresh         = 0        # unsigned number/

# The gap for aligning struct/union member definitions
align_var_struct_gap            = 1        # unsigned number/

# The span for aligning struct initializer values (0=don't align)
align_struct_init_span          = 1        # unsigned number/

# The minimum space between the type and the synonym of a typedef
align_typedef_gap               = 0        # unsigned number/

# The span for aligning single-line typedefs (0=don't align)
align_typedef_span              = 0        # unsigned number/

# How to align typedef'd functions with other typedefs
# 0: Don't mix them at all
# 1: align the open paren with the types
# 2: align the function type name with the other type names
align_typedef_func              = 0        # unsigned number/

# Controls the positioning of the '*' in typedefs. Just try it.
# 0: Align on typedef type, ignore '*'
# 1: The '*' is part of type name: typedef int  *pint;
# 2: The '*' is part of the type, but dangling: typedef int *pint;
align_typedef_star_style        = 1        # unsigned number/

# Controls the positioning of the '&' in typedefs. Just try it.
# 0: Align on typedef type, ignore '&'
# 1: The '&' is part of type name: typedef int  &pint;
# 2: The '&' is part of the type, but dangling: typedef int &pint;
align_typedef_amp_style         = 1        # unsigned number/

# The span for aligning comments that end lines (0=don't align)
align_right_cmt_span            = 2        # unsigned number/

# If aligning comments, mix with comments after '}' and #endif with less than 3 spaces before the comment
align_right_cmt_mix             = false    # false/true/

# If a trailing comment is more than this number of columns away from the text it follows,
# it will qualify for being aligned. This has to be > 0 to do anything.
align_right_cmt_gap             = 0        # unsigned number/

# Align trailing comment at or beyond column N; 'pulls in' comments as a bonus side effect (0=ignore)
align_right_cmt_at_col          = 0        # unsigned number/

# The span for aligning function prototypes (0=don't align)
align_func_proto_span           = 0        # unsigned number/

# Minimum gap between the return type and the function name.
align_func_proto_gap            = 1        # unsigned number/

# Align function protos on the 'operator' keyword instead of what follows
align_on_operator               = false    # false/true/

# Whether to mix aligning prototype and variable declarations.
# If True, align_var_def_XXX options are used instead of align_func_proto_XXX options.
align_mix_var_proto             = false    # false/true/

# Align single-line functions with function prototypes, uses align_func_proto_span
align_single_line_func          = false    # false/true/

# Aligning the open brace of single-line functions.
# Requires align_single_line_func=True, uses align_func_proto_span
align_single_line_brace         = false    # false/true/

# Gap for align_single_line_brace.
align_single_line_brace_gap     = 1        # unsigned number/

# The span for aligning ObjC msg spec (0=don't align)
align_oc_msg_spec_span          = 0        # unsigned number/

# Whether to align macros wrapped with a backslash and a newline.
# This will not work right if the macro contains a multi-line comment.
align_nl_cont                   = true    # false/true/

# # Align macro functions and variables together
align_pp_define_together        = false    # false/true/

# The minimum space between label and value of a preprocessor define
align_pp_define_gap             = 3        # unsigned number/

# The span for aligning on '#define' bodies (0=don't align, other=number of lines including comments between blocks)
align_pp_define_span            = 10        # unsigned number/

# Align lines that start with '<<' with previous '<<'. Default=True
align_left_shift                = true     # false/true/

# Align text after asm volatile () colons.
align_asm_colon                 = false    # false/true/

# Span for aligning parameters in an Obj-C message call on the ':' (0=don't align)
align_oc_msg_colon_span         = 0        # unsigned number/

# If True, always align with the first parameter, even if it is too short.
align_oc_msg_colon_first        = false    # false/true/

# Aligning parameters in an Obj-C '+' or '-' declaration on the ':'
align_oc_decl_colon             = false    # false/true/

#
# Comment modifications
#

# Try to wrap comments at cmt_width columns
cmt_width                       = 0        # unsigned number/

# Set the comment reflow mode (Default=0)
# 0: no reflowing (apart from the line wrapping due to cmt_width)
# 1: no touching at all
# 2: full reflow
cmt_reflow_mode                 = 0        # unsigned number/

# Whether to convert all tabs to spaces in comments. Default is to leave tabs inside comments alone, unless used for indenting.
cmt_convert_tab_to_spaces       = false    # false/true/

# If False, disable all multi-line comment changes, including cmt_width. keyword substitution and leading chars.
# Default=True
cmt_indent_multi                = true     # false/true/

# Whether to group c-comments that look like they are in a block
cmt_c_group                     = false    # false/true/

# Whether to put an empty '/*' on the first line of the combined c-comment
cmt_c_nl_start                  = false    # false/true/

# Whether to put a newline before the closing '*/' of the combined c-comment
cmt_c_nl_end                    = false    # false/true/

# Whether to group cpp-comments that look like they are in a block
cmt_cpp_group                   = false    # false/true/

# Whether to put an empty '/*' on the first line of the combined cpp-comment
cmt_cpp_nl_start                = false    # false/true/

# Whether to put a newline before the closing '*/' of the combined cpp-comment
cmt_cpp_nl_end                  = false    # false/true/

# Whether to change cpp-comments into c-comments
cmt_cpp_to_c                    = false    # false/true/

# Whether to put a star on subsequent comment lines
cmt_star_cont                   = true    # false/true/

# The number of spaces to insert at the start of subsequent comment lines
cmt_sp_before_star_cont         = 0        # unsigned number/

# The number of spaces to insert after the star on subsequent comment lines
cmt_sp_after_star_cont          = 1        # number/

# For multi-line comments with a '*' lead, remove leading spaces if the first and last lines of
# the comment are the same length. Default=True
cmt_multi_check_last            = false     # false/true/

# For multi-line comments with a '*' lead, remove leading spaces if the first and last lines of
# the comment are the same length AND if the length is bigger as the first_len minimum. Default=4
cmt_multi_first_len_minimum     = 4        # unsigned number/

# The filename that contains text to insert at the head of a file if the file doesn't start with a C/C++ comment.
# Will substitute $(filename) with the current file's name.
cmt_insert_file_header          = ""         # string/

# The filename that contains text to insert at the end of a file if the file doesn't end with a C/C++ comment.
# Will substitute $(filename) with the current file's name.
cmt_insert_file_footer          = ""         # string/

# The filename that contains text to insert before a function implementation if the function isn't preceded with a C/C++ comment.
# Will substitute $(function) with the function name and $(javaparam) with the javadoc @param and @return stuff.
# Will also substitute $(fclass) with the class name: void CFoo::Bar() { ... }
cmt_insert_func_header          = ""         # string/

# The filename that contains text to insert before a class if the class isn't preceded with a C/C++ comment.
# Will substitute $(class) with the class name.
cmt_insert_class_header         = ""         # string/

# The filename that contains text to insert before a Obj-C message specification if the method isn't preceded with a C/C++ comment.
# Will substitute $(message) with the function name and $(javaparam) with the javadoc @param and @return stuff.
cmt_insert_oc_msg_header        = ""         # string/

# If a preprocessor is encountered when stepping backwards from a function name, then
# this option decides whether the comment should be inserted.
# Affects cmt_insert_oc_msg_header, cmt_insert_func_header and cmt_insert_class_header.
cmt_insert_before_preproc       = false    # false/true/

# If a function is declared inline to a class definition, then
# this option decides whether the comment should be inserted.
# Affects cmt_insert_func_header.
cmt_insert_before_inlines       = false     # false/true/

# If the function is a constructor/destructor, then
# this option decides whether the comment should be inserted.
# Affects cmt_insert_func_header.
cmt_insert_before_ctor_dtor     = false    # false/true/

#
# Code modifying options (non-whitespace)
#

# Add or remove braces on single-line 'do' statement
mod_full_brace_do               = add   # ignore/add/remove/force/

# Add or remove braces on single-line 'for' statement
mod_full_brace_for              = add   # ignore/add/remove/force/

# Add or remove braces on single-line function definitions. (Pawn)
mod_full_brace_function         = ignore   # ignore/add/remove/force/

# Add or remove braces on single-line 'if' statement. Will not remove the braces if they contain an 'else'.
mod_full_brace_if               = add   # ignore/add/remove/force/

# Make all if/elseif/else statements in a chain be braced or not. Overrides mod_full_brace_if.
# If any must be braced, they are all braced.  If all can be unbraced, then the braces are removed.
mod_full_brace_if_chain         = false    # false/true/

# Make all if/elseif/else statements with at least one 'else' or 'else if' fully braced.
# If mod_full_brace_if_chain is used together with this option, all if-else chains will get braces,
# and simple 'if' statements will lose them (if possible).
mod_full_brace_if_chain_only    = false    # false/true/

# Don't remove braces around statements that span N newlines
mod_full_brace_nl               = 2        # unsigned number/

# Blocks removal of braces if the parenthesis of if/for/while/.. span multiple lines.
mod_full_brace_nl_block_rem_mlcond = false    # false/true/

# Add or remove braces on single-line 'while' statement
mod_full_brace_while            = ignore   # ignore/add/remove/force/

# Add or remove braces on single-line 'using ()' statement
mod_full_brace_using            = ignore   # ignore/add/remove/force/

# Add or remove unnecessary paren on 'return' statement
mod_paren_on_return             = ignore   # ignore/add/remove/force/

# Whether to change optional semicolons to real semicolons
mod_pawn_semicolon              = false    # false/true/

# Add parens on 'while' and 'if' statement around bools
mod_full_paren_if_bool          = false    # false/true/

# Whether to remove superfluous semicolons
mod_remove_extra_semicolon      = true    # false/true/

# If a function body exceeds the specified number of newlines and doesn't have a comment after
# the close brace, a comment will be added.
mod_add_long_function_closebrace_comment = 0        # unsigned number/

# If a namespace body exceeds the specified number of newlines and doesn't have a comment after
# the close brace, a comment will be added.
mod_add_long_namespace_closebrace_comment = 0        # unsigned number/

# If a class body exceeds the specified number of newlines and doesn't have a comment after
# the close brace, a comment will be added.
mod_add_long_class_closebrace_comment = 0        # unsigned number/

# If a switch body exceeds the specified number of newlines and doesn't have a comment after
# the close brace, a comment will be added.
mod_add_long_switch_closebrace_comment = 0        # unsigned number/

# If an #ifdef body exceeds the specified number of newlines and doesn't have a comment after
# the #endif, a comment will be added.
mod_add_long_ifdef_endif_comment = 0        # unsigned number/

# If an #ifdef or #else body exceeds the specified number of newlines and doesn't have a comment after
# the #else, a comment will be added.
mod_add_long_ifdef_else_comment = 0        # unsigned number/

# If True, will sort consecutive single-line 'import' statements [Java, D]
mod_sort_import                 = false    # false/true/

# If True, will sort consecutive single-line 'using' statements [C#]
mod_sort_using                  = false    # false/true/

# If True, will sort consecutive single-line '#include' statements [C/C++] and '#import' statements [Obj-C]
# This is generally a bad idea, as it may break your code.
mod_sort_include                = false    # false/true/

# If True, it will move a 'break' that appears after a fully braced 'case' before the close brace.
mod_move_case_break             = true    # false/true/

# Will add or remove the braces around a fully braced case statement.
# Will only remove the braces if there are no variable declarations in the block.
mod_case_brace                  = ignore   # ignore/add/remove/force/

# If True, it will remove a void 'return;' that appears as the last statement in a function.
mod_remove_empty_return         = false    # false/true/

# If True, it will organize the properties (Obj-C)
mod_sort_oc_properties          = false    # false/true/

# Determines weight of class property modifier (Obj-C)
mod_sort_oc_property_class_weight = 0        # number/

# Determines weight of atomic, nonatomic (Obj-C)
mod_sort_oc_property_thread_safe_weight = 0        # number/

# Determines weight of readwrite (Obj-C)
mod_sort_oc_property_readwrite_weight = 0        # number/

# Determines weight of reference type (retain, copy, assign, weak, strong) (Obj-C)
mod_sort_oc_property_reference_weight = 0        # number/

# Determines weight of getter type (getter=) (Obj-C)
mod_sort_oc_property_getter_weight = 0        # number/

# Determines weight of setter type (setter=) (Obj-C)
mod_sort_oc_property_setter_weight = 0        # number/

# Determines weight of nullability type (nullable, nonnull, null_unspecified, null_resettable) (Obj-C)
mod_sort_oc_property_nullability_weight = 0        # number/

#
# Preprocessor options
#

# Control indent of preprocessors inside #if blocks at brace level 0 (file-level)
pp_indent                       = force   # ignore/add/remove/force/

# Whether to indent #if/#else/#endif at the brace level (True) or from column 1 (False)
pp_indent_at_level              = false    # false/true/

# Specifies the number of columns to indent preprocessors per level at brace level 0 (file-level).
# If pp_indent_at_level=False, specifies the number of columns to indent preprocessors per level at brace level > 0 (function-level).
# Default=1
pp_indent_count                 = 3        # unsigned number/

# Add or remove space after # based on pp_level of #if blocks
pp_space                        = remove   # ignore/add/remove/force/

# Sets the number of spaces added with pp_space
pp_space_count                  = 0        # unsigned number/

# The indent for #region and #endregion in C# and '#pragma region' in C/C++
pp_indent_region                = 3        # number/

# Whether to indent the code between #region and #endregion
pp_region_indent_code           = true    # false/true/

# If pp_indent_at_level=True, sets the indent for #if, #else and #endif when not at file-level.
# 0:  indent preprocessors using output_tab_size.
# >0: column at which all preprocessors will be indented.
pp_indent_if                    = 0        # number/

# Control whether to indent the code between #if, #else and #endif.
pp_if_indent_code               = false    # false/true/

# Whether to indent '#define' at the brace level (True) or from column 1 (false)
pp_define_at_level              = false    # false/true/

# Whether to ignore the '#define' body while formatting.
pp_ignore_define_body           = false    # false/true/

#
# Sort includes options
#

# The regex for include category with priority 0.
include_category_0              = ""         # string/

# The regex for include category with priority 1.
include_category_1              = ""         # string/

# The regex for include category with priority 2.
include_category_2              = ""         # string/

#
# Use or Do not Use options
#

# True:  indent_func_call_param will be used (default)
# False: indent_func_call_param will NOT be used
use_indent_func_call_param      = true     # false/true/

# The value of the indentation for a continuation line is calculate differently if the line is:
#   a declaration :your case with QString fileName ...
#   an assignment  :your case with pSettings = new QSettings( ...
# At the second case the option value might be used twice:
#   at the assignment
#   at the function call (if present)
# To prevent the double use of the option value, use this option with the value 'True'.
# True:  indent_continue will be used only once
# False: indent_continue will be used every time (default)
use_indent_continue_only_once   = false    # false/true/

# SIGNAL/SLOT Qt macros have special formatting options. See options_for_QT.cpp for details.
# Default=True
use_options_overriding_for_qt_macros = true     # false/true/

#
# Warn levels - 1: error, 2: warning (default), 3: note
#

# Warning is given if doing tab-to-\t replacement and we have found one in a C# verbatim string literal.
warn_level_tabs_found_in_verbatim_string_literals = 0        # unsigned number/

# Meaning of the settings:
#   Ignore - do not do any changes
#   Add    - makes sure there is 1 or more space/brace/newline/etc
#   Force  - makes sure there is exactly 1 space/brace/newline/etc,
#            behaves like Add in some contexts
#   Remove - removes space/brace/newline/etc
#
#
# - Token(s) can be treated as specific type(s) with the 'set' option:
#     `set tokenType tokenString [tokenString...]`
#
#     Example:
#       `set BOOL __AND__ __OR__`
#
#     tokenTypes are defined in src/token_enum.h, use them without the
#     'CT_' prefix: 'CT_BOOL' -> 'BOOL'
#
#
# - Token(s) can be treated as type(s) with the 'type' option.
#     `type tokenString [tokenString...]`
#
#     Example:
#       `type int c_uint_8 Rectangle`
#
#     This can also be achieved with `set TYPE int c_uint_8 Rectangle`
#
#
# To embed whitespace in tokenStrings use the '\' escape character, or quote
# the tokenStrings. These quotes are supported: "'`
#
#
# - Support for the auto detection of languages through the file ending can be
#   added using the 'file_ext' command.
#     `file_ext langType langString [langString..]`
#
#     Example:
#       `file_ext CPP .ch .cxx .cpp.in`
#
#     langTypes are defined in uncrusify_types.h in the lang_flag_e enum, use
#     them without the 'LANG_' prefix: 'LANG_CPP' -> 'CPP'
#
#
# - Custom macro-based indentation can be set up using 'macro-open',
#   'macro-else' and 'macro-close'.
#     `(macro-open | macro-else | macro-close) tokenString`
#
#     Example:
#       `macro-open  BEGIN_TEMPLATE_MESSAGE_MAP`
#       `macro-open  BEGIN_MESSAGE_MAP`
#       `macro-close END_MESSAGE_MAP`
#
## option(s) with 'not default' value: 0
#<|MERGE_RESOLUTION|>--- conflicted
+++ resolved
@@ -1072,11 +1072,7 @@
 nl_brace_square                 = ignore   # ignore/add/remove/force/
 
 # Add or remove newline between '}' and ')' in a function invocation
-<<<<<<< HEAD
-nl_brace_fparen                 = remove   # ignore/add/remove/force/
-=======
-nl_brace_fparen                           = remove # ignore/add/remove/force
->>>>>>> 0e392dd4
+nl_brace_fparen                           = ignore   # ignore/add/remove/force
 
 # Add or remove newline between 'while' and '{'
 nl_while_brace                  = force   # ignore/add/remove/force/
@@ -1249,11 +1245,7 @@
 nl_return_expr                  = ignore   # ignore/add/remove/force/
 
 # Whether to put a newline after semicolons, except in 'for' statements
-<<<<<<< HEAD
-nl_after_semicolon              = true    # false/true/
-=======
-nl_after_semicolon                        = false     # false/true
->>>>>>> 0e392dd4
+nl_after_semicolon                        = true     # false/true
 
 # Java: Control the newline between the ')' and '{{' of the double brace initializer.
 nl_paren_dbrace_open            = ignore   # ignore/add/remove/force/
@@ -1997,11 +1989,9 @@
 
 # Whether to ignore the '#define' body while formatting.
 pp_ignore_define_body           = false    # false/true/
-
 #
 # Sort includes options
 #
-
 # The regex for include category with priority 0.
 include_category_0              = ""         # string/
 
@@ -2010,11 +2000,9 @@
 
 # The regex for include category with priority 2.
 include_category_2              = ""         # string/
-
 #
 # Use or Do not Use options
 #
-
 # True:  indent_func_call_param will be used (default)
 # False: indent_func_call_param will NOT be used
 use_indent_func_call_param      = true     # false/true/
@@ -2033,11 +2021,9 @@
 # SIGNAL/SLOT Qt macros have special formatting options. See options_for_QT.cpp for details.
 # Default=True
 use_options_overriding_for_qt_macros = true     # false/true/
-
 #
 # Warn levels - 1: error, 2: warning (default), 3: note
 #
-
 # Warning is given if doing tab-to-\t replacement and we have found one in a C# verbatim string literal.
 warn_level_tabs_found_in_verbatim_string_literals = 0        # unsigned number/
 
