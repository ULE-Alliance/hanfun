--- conflicted
+++ resolved
@@ -311,27 +311,6 @@
             }
 
             // =============================================================================
-<<<<<<< HEAD
-            // Serializable API
-            // =============================================================================
-
-            //! Minimum pack/unpack required data size.
-            static constexpr uint16_t min_size = GroupAddress::min_size  // Group Address
-                                                 + sizeof(uint8_t)       // Group Name (Length)
-                                                 + sizeof(uint16_t);     // Members Count
-
-            //! @copydoc HF::Common::Serializable::size
-            uint16_t size() const;
-
-            //! @copydoc HF::Common::Serializable::pack
-            uint16_t pack(Common::ByteArray &array, uint16_t offset = 0) const;
-
-            //! @copydoc HF::Common::Serializable::unpack
-            uint16_t unpack(const Common::ByteArray &array, uint16_t offset = 0);
-
-            // =============================================================================
-=======
->>>>>>> 92179e93
             // Operators
             // =============================================================================
 
