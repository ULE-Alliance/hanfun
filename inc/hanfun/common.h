--- conflicted
+++ resolved
@@ -24,7 +24,7 @@
 #include <cmath>
 
 #include <algorithm>
-<<<<<<< HEAD
+#include <array>
 #include <memory>
 #include <limits>
 
@@ -39,9 +39,6 @@
 #include <EASTL/type_traits.h>
 #include <EASTL/vector.h>
 #else
-=======
-#include <array>
->>>>>>> b1932ac0
 #include <forward_list>
 #include <functional>
 #include <iterator>
