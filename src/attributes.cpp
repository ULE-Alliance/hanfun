--- conflicted
+++ resolved
@@ -39,11 +39,8 @@
 #include "hanfun/core/rssi.h"
 #include "hanfun/core/suota.h"
 #include "hanfun/core/time.h"
-<<<<<<< HEAD
+#include "hanfun/core/batch_program_management.h"
 #include "hanfun/core/event_scheduling.h"
-=======
-#include "hanfun/core/batch_program_management.h"
->>>>>>> 37e8ed78
 
 using namespace HF;
 using namespace HF::Attributes;
@@ -107,15 +104,14 @@
       HF::Interface::GROUP_TABLE,
       HF::Core::GroupTable::create_attribute,
    },
-<<<<<<< HEAD
+   {
+	  HF::Interface::BATCH_PROGRAM_MANAGEMENT,
+      HF::Core::BatchProgramManagement::create_attribute, 
+   },
    {
       HF::Interface::EVENT_SCHEDULING,
       HF::Core::Scheduling::Event::create_attribute,
    },
-=======
-   {HF::Interface::BATCH_PROGRAM_MANAGEMENT,
-    HF::Core::BatchProgramManagement::create_attribute, },
->>>>>>> 37e8ed78
    /* Functional Interfaces. */
    {
       HF::Interface::ALERT,
