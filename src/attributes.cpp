--- conflicted
+++ resolved
@@ -33,11 +33,8 @@
 #include "hanfun/core/device_management.h"
 #include "hanfun/core/bind_management.h"
 #include "hanfun/core/attribute_reporting.h"
-<<<<<<< HEAD
 #include "hanfun/core/group_management.h"
-=======
 #include "hanfun/core/group_table.h"
->>>>>>> be0a02a0
 #include "hanfun/core/rssi.h"
 #include "hanfun/core/suota.h"
 #include "hanfun/core/time.h"
@@ -97,13 +94,12 @@
       HF::Core::Time::create_attribute,
    },
    {
-<<<<<<< HEAD
       HF::Interface::GROUP_MANAGEMENT,
       HF::Core::GroupManagement::create_attribute,
-=======
+   },
+   {
       HF::Interface::GROUP_TABLE,
       HF::Core::GroupTable::create_attribute,
->>>>>>> be0a02a0
    },
    /* Functional Interfaces. */
    {
