--- conflicted
+++ resolved
@@ -27,11 +27,8 @@
 #include "hanfun/interfaces/simple_button.h"
 #include "hanfun/interfaces/simple_visual_effects.h"
 #include "hanfun/interfaces/simple_air_pressure.h"
-<<<<<<< HEAD
 #include "hanfun/interfaces/simple_light_sensor.h"
-=======
 #include "hanfun/interfaces/colour_control.h"
->>>>>>> 0e392dd4
 
 #include "hanfun/core/device_information.h"
 #include "hanfun/core/device_management.h"
@@ -137,13 +134,14 @@
       HF::Interface::SIMPLE_AIR_PRESSURE,
       HF::Interfaces::SimpleAirPressure::create_attribute,
    },
-<<<<<<< HEAD
-   {HF::Interface::SIMPLE_LIGHT_SENSOR,
-    HF::Interfaces::SimpleLightSensor::create_attribute, },
-=======
-   {HF::Interface::COLOUR_CONTROL,
-    HF::Interfaces::ColourControl::create_attribute, },
->>>>>>> 0e392dd4
+   {
+      HF::Interface::SIMPLE_LIGHT_SENSOR,
+      HF::Interfaces::SimpleLightSensor::create_attribute, 
+   },
+   {
+      HF::Interface::COLOUR_CONTROL,
+      HF::Interfaces::ColourControl::create_attribute, 
+   },
 };
 
 // =============================================================================
