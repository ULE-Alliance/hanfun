--- conflicted
+++ resolved
@@ -1716,37 +1716,105 @@
 }
 
 // =============================================================================
-<<<<<<< HEAD
+// HF::Core::BatchProgramManagement
+// =============================================================================
+
+#include "hanfun/core/batch_program_management.h"
+
+// =============================================================================
+// operator <<
+// =============================================================================
+/*!
+ *
+ */
+// =============================================================================
+std::ostream &operator<<(std::ostream &stream, const HF::Core::BatchProgramManagement::CMD command)
+{
+   std::ios_base::fmtflags ff = stream.flags();
+   char f                     = stream.fill(' ');
+
+   std::string result         = "Unknown";
+
+   using namespace HF::Core::BatchProgramManagement;
+
+   switch (command)
+   {
+      case DEFINE_PROGRAM_CMD:
+         result = "Define Program";
+         break;
+      case INVOKE_PROGRAM_CMD:
+         result = "Invoke Program";
+         break;
+      case DELETE_PROGRAM_CMD:
+         result = "Delete Program";
+         break;
+      case DELETE_ALL_PROGRAMS_CMD:
+         result = "Delete All Programs";
+         break;
+      case GET_PROGRAM_ACTIONS_CMD:
+         result = "Get Program Actions";
+         break;
+      default:
+         break;
+   }
+
+   stream << result << std::setfill(f) << std::setiosflags(ff);
+   return stream;
+}
+
+// =============================================================================
+// operator <<
+// =============================================================================
+/*!
+ *
+ */
+// =============================================================================
+std::ostream &operator<<(std::ostream &stream,
+                         const HF::Core::BatchProgramManagement::Attributes attribute)
+{
+   std::ios_base::fmtflags ff = stream.flags();
+   char f                     = stream.fill(' ');
+
+   std::string result         = "Unknown";
+
+   using namespace HF::Core::BatchProgramManagement;
+
+   switch (attribute)
+   {
+      case MAXIMUM_NUMBER_OF_ENTRIES_ATTR:
+         result = "Maximum Number Of Entries";
+         break;
+      case NUMBER_OF_ENTRIES_ATTR:
+         result = "Number Of Entries";
+         break;
+      default:
+         break;
+   }
+
+   stream << result << std::setfill(f) << std::setiosflags(ff);
+   return stream;
+}
+
+// =============================================================================
 // HF::Core::EventScheduling
 // =============================================================================
 
 #include "hanfun/core/event_scheduling.h"
-=======
-// HF::Core::BatchProgramManagement
-// =============================================================================
-
-#include "hanfun/core/batch_program_management.h"
->>>>>>> 37e8ed78
-
-// =============================================================================
-// operator <<
-// =============================================================================
-/*!
- *
- */
-// =============================================================================
-<<<<<<< HEAD
+
+// =============================================================================
+// operator <<
+// =============================================================================
+/*!
+ *
+ */
+// =============================================================================
 std::ostream &operator<<(std::ostream &stream, const HF::Core::Scheduling::CMD command)
-=======
-std::ostream &operator<<(std::ostream &stream, const HF::Core::BatchProgramManagement::CMD command)
->>>>>>> 37e8ed78
-{
-   std::ios_base::fmtflags ff = stream.flags();
-   char f                     = stream.fill(' ');
-
-   std::string result         = "Unknown";
-
-<<<<<<< HEAD
+{
+   std::ios_base::fmtflags ff = stream.flags();
+   char f                     = stream.fill(' ');
+
+   std::string result         = "Unknown";
+
    using namespace HF::Core::Scheduling;
 
    switch (command)
@@ -1768,59 +1836,30 @@
          break;
       case DELETE_ALL_CMD:
          result = "Delete All Events";
-=======
-   using namespace HF::Core::BatchProgramManagement;
-
-   switch (command)
-   {
-      case DEFINE_PROGRAM_CMD:
-         result = "Define Program";
-         break;
-      case INVOKE_PROGRAM_CMD:
-         result = "Invoke Program";
-         break;
-      case DELETE_PROGRAM_CMD:
-         result = "Delete Program";
-         break;
-      case DELETE_ALL_PROGRAMS_CMD:
-         result = "Delete All Programs";
-         break;
-      case GET_PROGRAM_ACTIONS_CMD:
-         result = "Get Program Actions";
->>>>>>> 37e8ed78
-         break;
-      default:
-         break;
-   }
-
-   stream << result << std::setfill(f) << std::setiosflags(ff);
-   return stream;
-}
-
-// =============================================================================
-// operator <<
-// =============================================================================
-/*!
- *
- */
-// =============================================================================
-<<<<<<< HEAD
+         break;
+      default:
+         break;
+   }
+
+   stream << result << std::setfill(f) << std::setiosflags(ff);
+   return stream;
+}
+
+// =============================================================================
+// operator <<
+// =============================================================================
+/*!
+ *
+ */
+// =============================================================================
 std::ostream &operator<<(std::ostream &stream, const HF::Core::Scheduling::Attributes attribute)
-=======
-std::ostream &operator<<(std::ostream &stream,
-                         const HF::Core::BatchProgramManagement::Attributes attribute)
->>>>>>> 37e8ed78
-{
-   std::ios_base::fmtflags ff = stream.flags();
-   char f                     = stream.fill(' ');
-
-   std::string result         = "Unknown";
-
-<<<<<<< HEAD
+{
+   std::ios_base::fmtflags ff = stream.flags();
+   char f                     = stream.fill(' ');
+
+   std::string result         = "Unknown";
+
    using namespace HF::Core::Scheduling;
-=======
-   using namespace HF::Core::BatchProgramManagement;
->>>>>>> 37e8ed78
 
    switch (attribute)
    {
@@ -1830,12 +1869,9 @@
       case NUMBER_OF_ENTRIES_ATTR:
          result = "Number Of Entries";
          break;
-<<<<<<< HEAD
       case STATUS_ATTR:
          result = "Status";
          break;
-=======
->>>>>>> 37e8ed78
       default:
          break;
    }
@@ -2024,14 +2060,13 @@
             case HF::Interface::SUOTA:
                stream << static_cast<SUOTA::CMD>(message.itf.member);
                break;
-<<<<<<< HEAD
-            case HF::Interface::EVENT_SCHEDULING:
-               stream << static_cast<Scheduling::CMD>(message.itf.member);
-=======
             case HF::Interface::BATCH_PROGRAM_MANAGEMENT:
                stream << static_cast<BatchProgramManagement::CMD>(message.itf.member);
->>>>>>> 37e8ed78
-               break;            /* Interfaces [C] */
+               break;            
+			case HF::Interface::EVENT_SCHEDULING:
+               stream << static_cast<Scheduling::CMD>(message.itf.member);
+               break;
+/* Interfaces [C] */
             case HF::Interface::ALERT:
                stream << static_cast<Alert::CMD>(message.itf.member);
                break;
@@ -2093,14 +2128,13 @@
             case HF::Interface::TIME:
                stream << static_cast<Time::Attributes>(message.itf.member);
                break;
-<<<<<<< HEAD
-            case HF::Interface::EVENT_SCHEDULING:
-               stream << static_cast<Scheduling::Attributes>(message.itf.member);
-=======
             case HF::Interface::BATCH_PROGRAM_MANAGEMENT:
                stream << static_cast<BatchProgramManagement::Attributes>(message.itf.member);
->>>>>>> 37e8ed78
-               break;            /* Interfaces [A] */
+               break;            
+			case HF::Interface::EVENT_SCHEDULING:
+               stream << static_cast<Scheduling::Attributes>(message.itf.member);
+               break;
+/* Interfaces [A] */
             case HF::Interface::ALERT:
                stream << static_cast<Alert::Attributes>(message.itf.member);
                break;
