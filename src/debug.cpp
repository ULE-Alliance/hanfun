--- conflicted
+++ resolved
@@ -1529,124 +1529,6 @@
 }
 
 // =============================================================================
-<<<<<<< HEAD
-// HF::Core::GroupManagement
-// =============================================================================
-
-#include "hanfun/core/group_management.h"
-=======
-// HF::Core::GroupTable
-// =============================================================================
-
-#include "hanfun/core/group_table.h"
->>>>>>> be0a02a0
-
-// =============================================================================
-// operator <<
-// =============================================================================
-/*!
- *
- */
-// =============================================================================
-<<<<<<< HEAD
-std::ostream &operator<<(std::ostream &stream, const HF::Core::GroupManagement::CMD command)
-=======
-std::ostream &operator<<(std::ostream &stream, const HF::Core::GroupTable::CMD command)
->>>>>>> be0a02a0
-{
-   std::ios_base::fmtflags ff = stream.flags();
-   char f                     = stream.fill(' ');
-
-   std::string result         = "Unknown";
-
-<<<<<<< HEAD
-   using namespace HF::Core::GroupManagement;
-
-   switch (command)
-   {
-      case CREATE_CMD:
-         result = "Create";
-         break;
-      case DELETE_CMD:
-         result = "Delete";
-         break;
-=======
-   using namespace HF::Core::GroupTable;
-
-   switch (command)
-   {
->>>>>>> be0a02a0
-      case ADD_CMD:
-         result = "Add";
-         break;
-      case REMOVE_CMD:
-         result = "Remove";
-         break;
-<<<<<<< HEAD
-      case GET_INFO_CMD:
-         result = "Get Info";
-=======
-      case REMOVE_ALL_CMD:
-         result = "Remove All";
-         break;
-      case READ_ENTRIES_CMD:
-         result = "Read Entries";
->>>>>>> be0a02a0
-         break;
-      default:
-         break;
-   }
-
-   stream << result << std::setfill(f) << std::setiosflags(ff);
-   return stream;
-}
-
-// =============================================================================
-// operator <<
-// =============================================================================
-/*!
- *
- */
-// =============================================================================
-<<<<<<< HEAD
-std::ostream &operator<<(std::ostream &stream, const HF::Core::GroupManagement::Attributes attribute)
-=======
-std::ostream &operator<<(std::ostream &stream, const HF::Core::GroupTable::Attributes attribute)
->>>>>>> be0a02a0
-{
-   std::ios_base::fmtflags ff = stream.flags();
-   char f                     = stream.fill(' ');
-
-   std::string result         = "Unknown";
-
-<<<<<<< HEAD
-   using namespace HF::Core::GroupManagement;
-
-   switch (attribute)
-   {
-      case NUMBER_OF_GROUPS_ATTR:
-         result = "Number Of Groups";
-=======
-   using namespace HF::Core::GroupTable;
-
-   switch (attribute)
-   {
-      case NUMBER_OF_ENTRIES_ATTR:
-         result = "Number Of Entries";
-         break;
-      case NUMBER_OF_MAX_ENTRIES_ATTR:
-         result = "Number Of Max Entries";
->>>>>>> be0a02a0
-         break;
-      default:
-         break;
-   }
-
-   stream << result << std::setfill(f) << std::setiosflags(ff);
-   return stream;
-}
-
-// =============================================================================
 // Protocol
 // =============================================================================
 
@@ -1820,15 +1702,10 @@
             case HF::Interface::DEVICE_MANAGEMENT:
                stream << static_cast<DeviceManagement::CMD>(message.itf.member);
                break;
-            case HF::Interface::GROUP_TABLE:
-               stream << static_cast<GroupTable::CMD>(message.itf.member);
-               break;
             case HF::Interface::SUOTA:
                stream << static_cast<SUOTA::CMD>(message.itf.member);
                break;
-            case HF::Interface::GROUP_MANAGEMENT:
-               stream << static_cast<GroupManagement::CMD>(message.itf.member);
-               break;            /* Interfaces [C] */
+            /* Interfaces [C] */
             case HF::Interface::ALERT:
                stream << static_cast<Alert::CMD>(message.itf.member);
                break;
@@ -1879,18 +1756,13 @@
             case HF::Interface::DEVICE_MANAGEMENT:
                stream << static_cast<DeviceManagement::Attributes>(message.itf.member);
                break;
-            case HF::Interface::GROUP_TABLE:
-               stream << static_cast<GroupTable::Attributes>(message.itf.member);
-               break;
             case HF::Interface::RSSI:
                stream << static_cast<RSSI::Attributes>(message.itf.member);
                break;
             case HF::Interface::TIME:
                stream << static_cast<Time::Attributes>(message.itf.member);
                break;
-            case HF::Interface::GROUP_MANAGEMENT:
-               stream << static_cast<GroupManagement::Attributes>(message.itf.member);
-               break;            /* Interfaces [A] */
+            /* Interfaces [A] */
             case HF::Interface::ALERT:
                stream << static_cast<Alert::Attributes>(message.itf.member);
                break;
@@ -1909,9 +1781,7 @@
             case HF::Interface::SIMPLE_AIR_PRESSURE:
                stream << static_cast<SimpleAirPressure::Attributes>(message.itf.member);
                break;
-            case HF::Interface::SIMPLE_LIGHT_SENSOR:
-               stream << static_cast<SimpleLightSensor::Attributes>(message.itf.member);
-               break;
+
             /* Unknown [A] */
             default:
                break;
