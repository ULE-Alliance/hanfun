--- conflicted
+++ resolved
@@ -90,14 +90,14 @@
 #define HF_ITF_SIMPLE_VISUAL_EFFECTS_BREATHE_CMD  1
 
 // =============================================================================
-<<<<<<< HEAD
 // Level Control Configuration
 // =============================================================================
 
 #define HF_ITF_LEVEL_CONTROL_SET_LEVEL_CMD          1
 #define HF_ITF_LEVEL_CONTROL_INCREASE_LEVEL_CMD     1
 #define HF_ITF_LEVEL_CONTROL_DECREASE_LEVEL_CMD     1
-=======
+
+// =============================================================================
 // Colour Control Configuration
 // =============================================================================
 
@@ -106,7 +106,6 @@
 #define HF_ITF_COLOUR_CONTROL_HUE_AND_SATURATION_ATTR         1
 #define HF_ITF_COLOUR_CONTROL_XY_ATTR                         1
 #define HF_ITF_COLOUR_CONTROL_COLOUR_TEMPERATURE_ATTR          1
->>>>>>> 0e392dd4
 
 // =============================================================================
 // Other Configuration
