// =============================================================================
/*!
 * @file       tests/test_helper.h
 *
 * This file contains the definition of helper classes used for testing.
 *
 * @version    1.4.3
 *
 * @copyright  Copyright &copy; &nbsp; 2014 Bithium S.A.
 *
 * For licensing information, please see the file 'LICENSE' in the root folder.
 */
// =============================================================================
#ifndef HF_TEST_HELPER_H
#define HF_TEST_HELPER_H

#include <string.h>
#include <sstream>
#include <algorithm>
#include <iostream>
#include <random>

#include "CppUTest/TestHarness.h"
#include "CppUTestExt/MockSupport.h"

#include "hanfun/common.h"
#include "hanfun/attributes.h"
#include "hanfun/protocol.h"

#include "hanfun/interface.h"
#include "hanfun/profiles.h"
#include "hanfun/devices.h"

#include "hanfun/core/device_information.h"
#include "hanfun/core/device_management.h"
#include "hanfun/core/attribute_reporting.h"

#include "hanfun/units.h"

#include "hanfun/interfaces/colour_control.h"

using namespace HF;
using namespace HF::Protocol;

// =============================================================================
// Helper Test Functions
// =============================================================================

#define STRING_FROM(_T)                                                 \
   SimpleString StringFrom(const _T &data)                              \
   {                                                                    \
      Common::SerializableHelper<_T &> wrapper(const_cast<_T &>(data)); \
      return StringFrom(wrapper);                                       \
   }

SimpleString StringFrom(const std::vector<uint8_t> &array);

SimpleString StringFrom(const HF::Common::Serializable &data);

SimpleString StringFrom(const HF::Common::Interface &itf);

SimpleString StringFrom(const HF::Attributes::IAttribute &attr);

<<<<<<< HEAD
=======
SimpleString StringFrom(const HF::Interfaces::ColourControl::HS_Colour &colour);

SimpleString StringFrom(const HF::Interfaces::ColourControl::XY_Colour &colour);

>>>>>>> 0e392dd4
template<typename _type>
void check_index(_type expected, _type actual, uint32_t index, const char *header,
                 const char *fileName,
                 int lineNumber)
{
   if (actual != expected)
   {
      std::ostringstream error;
      error << header << " at index " << index << std::endl
            << "\t\t expected : "
            << expected << std::endl
            << "\t\t but was  : "
            << actual;

      FAIL_TEST_LOCATION(error.str().c_str(), fileName, lineNumber);
   }
}


#define CHECK_ATTRIBUTE_UID(_index, _expected, _actual) \
   check_index<uint8_t>(_expected, _actual, _index, "Attribute UID : ", __FILE__, __LINE__)

#define CHECK_LOCATION_TRUE(condition, file, line) \
   CHECK_TRUE_LOCATION(condition, "CHECK_TRUE", #condition, NULL, file, line)

#define CHECK_LOCATION_FALSE(condition, file, line) \
   CHECK_FALSE_LOCATION(condition, "CHECK_FALSE", #condition, NULL, file, line)

template<typename T> T &to_ref(T &_ref)
{
   return _ref;
}
template<typename T> T &to_ref(T *_ref)
<<<<<<< HEAD
{
   return *_ref;
}

template<typename Attribute, typename Interface, typename Getter, typename Setter>
void check_attribute_common(Interface &itf, bool writable,
                            typename Attribute::value_type first,
                            typename Attribute::value_type second,
                            Getter getter, Setter setter,
                            const char *file, int lineno)
=======
>>>>>>> 0e392dd4
{
   return *_ref;
}

template<typename Attribute, typename Interface, typename Getter, typename Setter>
void check_attribute_common(Interface &itf, bool writable,
                            typename Attribute::value_type first,
                            typename Attribute::value_type second,
                            Getter getter, Setter setter,
                            const char *file, int lineno)
{
   mock("Interface").expectNCalls(2, "notify").ignoreOtherParameters();

   (itf.*setter)(first);

   CHECK_EQUAL_LOCATION(first, (itf.*getter)(), NULL, file, lineno);

   typedef HF::Attributes::Attribute<typename Attribute::value_type, Interface> __Attribute;

   auto attr = static_cast<__Attribute *>(itf.attribute(Attribute::ID));
   CHECK_LOCATION_TRUE(attr != nullptr, file, lineno);

   CHECK_EQUAL_LOCATION(writable, attr->isWritable(), NULL, file, lineno);
   POINTERS_EQUAL_LOCATION(&itf, attr->owner(), NULL, file, lineno);
   LONGS_EQUAL_LOCATION(itf.uid(), attr->interface(), NULL, file, lineno);

   CHECK_EQUAL_LOCATION(first, attr->value(), NULL, file, lineno);

   attr->value(second);
   CHECK_EQUAL_LOCATION(second, attr->value(), NULL, file, lineno);

   mock("Interface").checkExpectations();

   delete attr;
}

template<typename Attribute, typename Interface>
void check_attribute_pack(Interface &itf, const char *file, int lineno)
{
   auto attrs = itf.attributes(HF::Attributes::Pack::MANDATORY);

   CHECK_LOCATION_TRUE(std::any_of(attrs.begin(), attrs.end(),
                                   [](uint8_t uid) {return uid == Attribute::ID;}),
                       file, lineno);

   attrs = itf.attributes(HF::Attributes::Pack::ALL);

   CHECK_LOCATION_TRUE(std::any_of(attrs.begin(), attrs.end(),
                                   [](uint8_t uid) {return uid == Attribute::ID;}),
                       file, lineno);
}


template<typename Attribute, typename Interface, typename Getter, typename Setter,
         typename = void>
void check_attribute(Interface &itf, bool writable,
                     typename Attribute::value_type first,
                     typename Attribute::value_type second,
                     Getter getter, Setter setter,
                     const char *file, int lineno)
{
   check_attribute_pack<Attribute>(itf, file, lineno);

   check_attribute_common<Attribute, Interface, Getter, Setter>(itf, writable, first, second,
                                                                getter, setter, file, lineno);
}

template<typename Attribute, typename Interface, typename Getter, typename Setter>
void check_optional_attribute(Interface &itf, bool writable,
                              typename Attribute::value_type first,
                              typename Attribute::value_type second,
                              Getter getter, Setter setter,
                              const char *file, int lineno)
{
   auto attrs = itf.attributes(HF::Attributes::Pack::MANDATORY);

   CHECK_LOCATION_TRUE(std::none_of(attrs.begin(), attrs.end(),
                                    [](uint8_t uid) {return uid == Attribute::ID;}),
                       file, lineno);

   attrs = itf.attributes(HF::Attributes::Pack::ALL);

   CHECK_LOCATION_TRUE(std::any_of(attrs.begin(), attrs.end(),
                                   [](uint8_t uid) {return uid == Attribute::ID;}),
                       file, lineno);

   check_attribute_common<Attribute, Interface, Getter, Setter>(itf, writable, first, second,
                                                                getter, setter, file, lineno);
}

#define CHECK_ATTRIBUTE(Interface, Type, _writable, _name, _first, _second)                \
   check_attribute<Type>(to_ref(server), _writable, _first, _second,                       \
                         (Type::value_type (Interface::*)(void) const) & Interface::_name, \
                         (void (Interface::*) (Type::value_type)) & Interface::_name,      \
                         __FILE__, __LINE__)

#define CHECK_ATTRIBUTE_PACK(Interface, Type) \
   check_attribute_pack<Type>(to_ref(server), __FILE__, __LINE__)

#define CHECK_OPT_ATTRIBUTE(Interface, Type, _writable, _name, _first, _second)                     \
<<<<<<< HEAD
   check_optional_attribute<Type>(to_ref(server), _writable, _first, _second,                               \
=======
   check_optional_attribute<Type>(to_ref(server), _writable, _first, _second,                       \
>>>>>>> 0e392dd4
                                  (Type::value_type (Interface::*)(void) const) & Interface::_name, \
                                  (void (Interface::*) (Type::value_type)) & Interface::_name,      \
                                  __FILE__, __LINE__)

// =============================================================================
// Helper Test Classes
// =============================================================================

namespace HF
{
   namespace Testing
   {
      struct Payload
      {
         Common::ByteArray data;

         Payload(uint16_t _size = 0):
            data(_size & Protocol::MAX_PAYLOAD)
         {
            std::random_device rd;
            std::mt19937 mt(rd());
            std::uniform_int_distribution<uint8_t> dist;

            auto gen = std::bind(dist, mt);

            std::generate_n(data.begin(), data.size(), gen);
         }

         virtual ~Payload()
         {}

         uint16_t size() const
         {
            return data.size();
         }

         uint16_t pack(Common::ByteArray &array, uint16_t offset = 0) const
         {
            array.extend(data.size());

            auto start = array.begin() + offset;

            array.insert(start, data.begin(), data.end());

            return data.size();
         }

         uint16_t unpack(const Common::ByteArray &array, uint16_t offset = 0)
         {
            assert(array.available(offset, data.size()));

            auto begin = array.begin() + offset;
            auto end   = begin + data.size();

            std::copy(begin, end, data.begin());

            return data.size();
         }
      };

      //! Test Interface.
      template<class Base>
      struct InterfaceHelper: public Base
      {
         Protocol::Address addr;
         Protocol::Message sendMsg;

         InterfaceHelper()
         {}

         template<typename Arg>
         InterfaceHelper(Arg &&arg): Base(arg)
         {}

         virtual ~InterfaceHelper()
         {}

         void send(const Protocol::Address &addr, Protocol::Message &message)
         {
            mock("Interface").actualCall("send");

            this->addr    = addr;
            this->sendMsg = message;
         }

         void notify(const HF::Attributes::IAttribute &old_value,
                     const HF::Attributes::IAttribute &new_value) const
         {
            UNUSED(old_value);
            UNUSED(new_value);

            mock("Interface").actualCall("notify");
         }
      };

      template<class Base>
      struct InterfaceParentHelper: public InterfaceHelper<Base>
      {
         InterfaceParentHelper(): InterfaceHelper<Base>()
         {}

         template<typename Arg>
         InterfaceParentHelper(Arg &&arg): InterfaceHelper<Base>(arg)
         {}

         Interface::Role role() const
         {
            return Interface::SERVER_ROLE;
         }
      };

      struct TestInterface: public InterfaceHelper<Interfaces::AbstractInterface>
      {
         static const uint16_t UID = 0x5A5A;

         typedef enum
         {
            ATTR1 = 0x01,
            ATTR2 = 0x02,
            ATTR3 = 0x03,
         } Attributes;

         Interface::Role _role;
         uint16_t        _uid;
         uint16_t        attr1;
         uint16_t        attr2;
         uint16_t        attr3;

         TestInterface(): _role(Interface::SERVER_ROLE), _uid(UID) {}

         TestInterface(Role role, uint16_t _uid):
            _role(role), _uid(_uid), attr1(0x5A51), attr2(0x5A52), attr3(0x5A53)
         {}

         uint16_t uid() const
         {
            return _uid;
         }

         Interface::Role role() const
         {
            return _role;
         }

         HF::Attributes::IAttribute *attribute(uint8_t uid)
         {
            return create_attribute(this, uid);
         }

         //! @see AbstractInterface::attributes
         HF::Attributes::UIDS attributes(uint8_t pack_id = HF::Attributes::Pack::MANDATORY) const
         {
            HF::Attributes::UIDS result;

            if (pack_id == HF::Attributes::Pack::ALL)
            {
               result.push_back(ATTR1);
               result.push_back(ATTR2);
            }

            result.push_back(ATTR3);

            return result;
         }

         static HF::Attributes::IAttribute *create_attribute(uint8_t uid)
         {
            return create_attribute(nullptr, uid);
         }

         static HF::Attributes::IAttribute *create_attribute(TestInterface *itf, uint8_t uid)
         {
            uint16_t itf_uid = (itf != nullptr ? itf->uid() : TestInterface::UID);

            switch (uid)
            {
               case ATTR1:
               {
                  if (itf == nullptr)
                  {
                     return new HF::Attributes::Attribute<uint16_t>(itf_uid, uid);
                  }
                  else
                  {
                     return new HF::Attributes::Attribute<uint16_t &>(itf_uid, uid, itf,
                                                                      itf->attr1);
                  }

                  break;
               }

               case ATTR2:
               {
                  if (itf == nullptr)
                  {
                     return new HF::Attributes::Attribute<uint16_t>(itf_uid, uid);
                  }
                  else
                  {
                     return new HF::Attributes::Attribute<uint16_t &>(itf_uid, uid, itf,
                                                                      itf->attr2);
                  }

                  break;
               }
               case ATTR3:
               {
                  if (itf == nullptr)
                  {
                     return new HF::Attributes::Attribute<uint16_t>(itf_uid, uid, itf, 0, true);
                  }
                  else
                  {
                     return new HF::Attributes::Attribute<uint16_t &>(itf_uid,
                                                                      uid,
                                                                      itf,
                                                                      itf->attr3,
                                                                      true);
                  }

                  break;
               }

               default:
                  return nullptr;
            }
         }

         protected:

         Common::Result handle_command(Protocol::Packet &packet,
                                       Common::ByteArray &payload,
                                       uint16_t offset)
         {
            UNUSED(packet);
            UNUSED(payload);
            UNUSED(offset);

            mock("Interface").actualCall("handle_command").onObject(this);

            return Common::Result::OK;
         }

         bool check_uid(uint16_t uid) const
         {
            return this->_uid == uid;
         }
      };

      HF::Attributes::Factory FactoryGetter(HF::Common::Interface itf);

      //! Test Interface.
      template<class Base>
      struct ProfileHelper: public InterfaceHelper<Base>
      {
         HF::Attributes::List attributes(Common::Interface itf, uint8_t pack_id,
                                         const HF::Attributes::UIDS &uids) const
         {
            UNUSED(itf);
            UNUSED(pack_id);
            UNUSED(uids);
            return HF::Attributes::List();
         }
      };

      struct Profile: public Profiles::IProfile, public TestInterface
      {
         uint16_t _uid;

         uint16_t uid() const
         {
            return _uid;
         }

         using TestInterface::attributes;

         HF::Attributes::List attributes(Common::Interface itf, uint8_t pack_id,
                                         const HF::Attributes::UIDS &uids) const
         {
            UNUSED(itf);
            return HF::Attributes::get(*this, pack_id, uids);
         }
      };

      struct Unit: public HF::Units::Unit<Profile>
      {
         Unit(uint16_t id, IDevice &device):
            HF::Units::Unit<Profile>(id, device)
         {}
      };

      struct Link: public HF::Transport::AbstractLink
      {
         HF::UID::UID         _uid;
         HF::Transport::Layer *tsp;

         Common::ByteArray    data;

         Link(HF::UID::UID_T *uid = new HF::UID::NONE(), HF::Transport::Layer *tsp = nullptr):
            _uid(uid, true), tsp(tsp)
         {}

         virtual ~Link()
         {}

         void send(Common::ByteArray &array)
         {
            this->data = array;
            mock("Link").actualCall("send");
         }

         const HF::UID::UID uid() const
         {
            return HF::UID::UID(_uid);
         }

         HF::Transport::Layer const *transport() const
         {
            return tsp;
         }
      };

      template<class Parent>
      struct AbstractDevice: public Parent
      {
         uint16_t                        _address;

         std::vector<Protocol::Packet *> packets;

         Link                            link;

         AbstractDevice():
            _address(Protocol::BROADCAST_ADDR)
         {
            link.address(42);
         }

         virtual ~AbstractDevice()
         {
            /* *INDENT-OFF* */
            std::for_each (packets.begin (), packets.end (), [](Protocol::Packet *packet)
            {
               delete packet;
            });
            /* *INDENT-ON* */

            packets.clear();
         }

         void connected(HF::Transport::Link *link)
         {
            UNUSED(link);
            mock("AbstractDevice").actualCall("connected");
         }

         void disconnected(HF::Transport::Link *link)
         {
            UNUSED(link);
            mock("AbstractDevice").actualCall("disconnected");
         }

         void send(Protocol::Packet &packet)
         {
            mock("AbstractDevice").actualCall("send");

            if (packet.link == nullptr)
            {
               packet.link = &link;
            }

            Parent::send(packet);

            Protocol::Packet *temp = new Protocol::Packet(packet);

            packets.push_back(temp);
         }

         void receive(Protocol::Packet &packet, Common::ByteArray &payload, uint16_t offset)
         {
            mock("AbstractDevice").actualCall("receive");
            Parent::receive(packet, payload, offset);
         }
      };

#define SET_SERVICE(_X, _Y) \
   {                        \
      if (_X != nullptr)    \
      {                     \
         delete _X;         \
      }                     \
                            \
      _X = _Y;              \
   }

      class DeviceUnit0: public HF::Devices::Node::IUnit0
      {
         HF::Core::DeviceInformation::Server *dev_info;
         HF::Core::DeviceManagement::Client *dev_mgt;
         HF::Core::AttributeReporting::Server *attr_reporting;

         public:

         DeviceUnit0(HF::IDevice &device):
            HF::Devices::Node::IUnit0(device), dev_info(nullptr), dev_mgt(nullptr),
            attr_reporting(nullptr)
         {}

         virtual ~DeviceUnit0()
         {
            delete dev_info;
            delete dev_mgt;
            delete attr_reporting;
         }

         void device_info(HF::Core::DeviceInformation::Server *_dev_info)
         {
            SET_SERVICE(dev_info, _dev_info);
         }

         HF::Core::DeviceInformation::Server *device_info()
         {
            if (dev_info == nullptr)
            {
               device_info(new HF::Core::DeviceInformation::Server(*this));
            }

            return dev_info;
         }

         HF::Core::DeviceInformation::Server *device_info() const
         {
            return dev_info;
         }

         void device_management(HF::Core::DeviceManagement::Client *_dev_mgt)
         {
            SET_SERVICE(dev_mgt, _dev_mgt);
         }

         HF::Core::DeviceManagement::Client *device_management()
         {
            if (dev_mgt == nullptr)
            {
               device_management(new HF::Core::DeviceManagement::Client(*this));
            }

            return dev_mgt;
         }

         HF::Core::DeviceManagement::Client *device_management() const
         {
            return dev_mgt;
         }

         void attribute_reporting(HF::Core::AttributeReporting::Server *_attr_reporting)
         {
            SET_SERVICE(attr_reporting, _attr_reporting);
         }

         HF::Core::AttributeReporting::Server *attribute_reporting()
         {
            if (attr_reporting == nullptr)
            {
               attribute_reporting(new HF::Core::AttributeReporting::Server(*this));
            }

            return attr_reporting;
         }

         HF::Core::AttributeReporting::Server *attribute_reporting() const
         {
            return attr_reporting;
         }

         Common::Result handle(HF::Protocol::Packet &packet,
                               Common::ByteArray &payload,
                               uint16_t offset)
         {
            UNUSED(packet);
            UNUSED(payload);
            UNUSED(offset);
            return Common::Result::FAIL_UNKNOWN;
         }

         HF::Attributes::List attributes(Common::Interface itf, uint8_t pack_id,
                                         const HF::Attributes::UIDS &uids) const
         {
            UNUSED(itf);
            UNUSED(pack_id);
            UNUSED(uids);
            return HF::Attributes::List();
         }
      };

      class ConcentratorUnit0: public HF::Devices::Concentrator::IUnit0
      {
         HF::Core::DeviceInformation::Server *dev_info;
         HF::Core::DeviceManagement::IServer *dev_mgt;
         HF::Core::AttributeReporting::Server *attr_reporting;
         HF::Core::BindManagement::IServer *bind_mgt;

         public:

         ConcentratorUnit0(HF::IDevice &device):
            HF::Devices::Concentrator::IUnit0(device), dev_info(nullptr), dev_mgt(nullptr),
            attr_reporting(nullptr), bind_mgt(nullptr)
         {}

         virtual ~ConcentratorUnit0()
         {
            delete dev_info;
            delete dev_mgt;
            delete attr_reporting;
            delete bind_mgt;
         }

         // =============================================================================
         // API
         // =============================================================================

         void device_info(HF::Core::DeviceInformation::Server *_dev_info)
         {
            SET_SERVICE(dev_info, _dev_info);
         }

         HF::Core::DeviceInformation::Server *device_info() const
         {
            return dev_info;
         }

         HF::Core::DeviceInformation::Server *device_info()
         {
            if (dev_info == nullptr)
            {
               device_info(new HF::Core::DeviceInformation::Server(*this));
            }

            return dev_info;
         }

         void device_management(HF::Core::DeviceManagement::IServer *_dev_mgt)
         {
            SET_SERVICE(dev_mgt, _dev_mgt);
         }

         HF::Core::DeviceManagement::IServer *device_management()
         {
            if (dev_mgt == nullptr)
            {
               device_management(new HF::Core::DeviceManagement::DefaultServer(*this));
            }

            return dev_mgt;
         }

         HF::Core::DeviceManagement::IServer *device_management() const
         {
            return dev_mgt;
         }

         void attribute_reporting(HF::Core::AttributeReporting::Server *_attr_reporting)
         {
            SET_SERVICE(attr_reporting, _attr_reporting);
         }

         HF::Core::AttributeReporting::Server *attribute_reporting() const
         {
            return attr_reporting;
         }

         HF::Core::AttributeReporting::Server *attribute_reporting()
         {
            if (attr_reporting == nullptr)
            {
               attribute_reporting(new HF::Core::AttributeReporting::Server(*this));
            }

            return attr_reporting;
         }

         void bind_management(HF::Core::BindManagement::IServer *_bind_mgt)
         {
            SET_SERVICE(bind_mgt, _bind_mgt);
         }

         HF::Core::BindManagement::IServer *bind_management()
         {
            if (bind_mgt == nullptr)
            {
               bind_management(new HF::Core::BindManagement::DefaultServer(*this));
            }

            return bind_mgt;
         }

         HF::Core::BindManagement::IServer *bind_management() const
         {
            return bind_mgt;
         }

         Common::Result handle(HF::Protocol::Packet &packet,
                               Common::ByteArray &payload,
                               uint16_t offset)
         {
            switch (packet.message.itf.id)
            {
               case HF::Interface::DEVICE_INFORMATION:
               {
                  return device_info()->handle(packet, payload, offset);
               }
               case HF::Interface::ATTRIBUTE_REPORTING:
               {
                  return attribute_reporting()->handle(packet, payload, offset);
               }
               case HF::Interface::DEVICE_MANAGEMENT:
               {
                  return device_management()->handle(packet, payload, offset);
               }
               case HF::Interface::BIND_MANAGEMENT:
               {
                  return bind_management()->handle(packet, payload, offset);
               }
               default:
                  return Common::Result::FAIL_UNKNOWN;
            }
         }

         HF::Attributes::List attributes(Common::Interface itf, uint8_t pack_id,
                                         const HF::Attributes::UIDS &uids) const
         {
            UNUSED(itf);
            UNUSED(pack_id);
            UNUSED(uids);
            return HF::Attributes::List();
         }
      };

      typedef AbstractDevice<HF::Devices::Node::Abstract<DeviceUnit0>> Device;

      typedef AbstractDevice<HF::Devices::Concentrator::Abstract<ConcentratorUnit0>> Concentrator;


   } // namespace Testing

} // namespace HF

#endif /* HF_TEST_HELPER_H */<|MERGE_RESOLUTION|>--- conflicted
+++ resolved
@@ -61,13 +61,10 @@
 
 SimpleString StringFrom(const HF::Attributes::IAttribute &attr);
 
-<<<<<<< HEAD
-=======
 SimpleString StringFrom(const HF::Interfaces::ColourControl::HS_Colour &colour);
 
 SimpleString StringFrom(const HF::Interfaces::ColourControl::XY_Colour &colour);
 
->>>>>>> 0e392dd4
 template<typename _type>
 void check_index(_type expected, _type actual, uint32_t index, const char *header,
                  const char *fileName,
@@ -86,7 +83,6 @@
    }
 }
 
-
 #define CHECK_ATTRIBUTE_UID(_index, _expected, _actual) \
    check_index<uint8_t>(_expected, _actual, _index, "Attribute UID : ", __FILE__, __LINE__)
 
@@ -101,19 +97,6 @@
    return _ref;
 }
 template<typename T> T &to_ref(T *_ref)
-<<<<<<< HEAD
-{
-   return *_ref;
-}
-
-template<typename Attribute, typename Interface, typename Getter, typename Setter>
-void check_attribute_common(Interface &itf, bool writable,
-                            typename Attribute::value_type first,
-                            typename Attribute::value_type second,
-                            Getter getter, Setter setter,
-                            const char *file, int lineno)
-=======
->>>>>>> 0e392dd4
 {
    return *_ref;
 }
@@ -164,8 +147,8 @@
    CHECK_LOCATION_TRUE(std::any_of(attrs.begin(), attrs.end(),
                                    [](uint8_t uid) {return uid == Attribute::ID;}),
                        file, lineno);
+
 }
-
 
 template<typename Attribute, typename Interface, typename Getter, typename Setter,
          typename = void>
@@ -212,13 +195,8 @@
 
 #define CHECK_ATTRIBUTE_PACK(Interface, Type) \
    check_attribute_pack<Type>(to_ref(server), __FILE__, __LINE__)
-
 #define CHECK_OPT_ATTRIBUTE(Interface, Type, _writable, _name, _first, _second)                     \
-<<<<<<< HEAD
-   check_optional_attribute<Type>(to_ref(server), _writable, _first, _second,                               \
-=======
    check_optional_attribute<Type>(to_ref(server), _writable, _first, _second,                       \
->>>>>>> 0e392dd4
                                   (Type::value_type (Interface::*)(void) const) & Interface::_name, \
                                   (void (Interface::*) (Type::value_type)) & Interface::_name,      \
                                   __FILE__, __LINE__)
@@ -860,7 +838,6 @@
 
       typedef AbstractDevice<HF::Devices::Concentrator::Abstract<ConcentratorUnit0>> Concentrator;
 
-
    } // namespace Testing
 
 } // namespace HF
