// =============================================================================
/*!
 * @file       tests/test_helper.h
 *
 * This file contains the definition of helper classes used for testing.
 *
 * @version    1.4.3
 *
 * @copyright  Copyright &copy; &nbsp; 2014 Bithium S.A.
 *
 * For licensing information, please see the file 'LICENSE' in the root folder.
 */
// =============================================================================
#ifndef HF_TEST_HELPER_H
#define HF_TEST_HELPER_H

#include <string.h>
#include <sstream>
#include <algorithm>
#include <iostream>
#include <random>

#include "CppUTest/TestHarness.h"
#include "CppUTestExt/MockSupport.h"

#include "hanfun/common.h"
#include "hanfun/attributes.h"
#include "hanfun/protocol.h"

#include "hanfun/interface.h"
#include "hanfun/profiles.h"
#include "hanfun/devices.h"

#include "hanfun/core/device_information.h"
#include "hanfun/core/device_management.h"
#include "hanfun/core/attribute_reporting.h"

#include "hanfun/units.h"

#include "hanfun/interfaces/colour_control.h"

using namespace HF;
using namespace HF::Protocol;

// =============================================================================
// Helper Test Functions
// =============================================================================

#define STRING_FROM(_T)                                                 \
   SimpleString StringFrom(const _T &data)                              \
   {                                                                    \
      Common::SerializableHelper<_T &> wrapper(const_cast<_T &>(data)); \
      return StringFrom(wrapper);                                       \
   }

SimpleString StringFrom(const std::vector<uint8_t> &array);

SimpleString StringFrom(const HF::Common::Serializable &data);

SimpleString StringFrom(const HF::Common::Interface &itf);

SimpleString StringFrom(const HF::Attributes::IAttribute &attr);

<<<<<<< HEAD
template<typename _type = uint8_t>
=======
SimpleString StringFrom(const HF::Interfaces::ColourControl::HS_Colour &colour);

SimpleString StringFrom(const HF::Interfaces::ColourControl::XY_Colour &colour);

template<typename _type>
>>>>>>> d1b9a586
void check_index(_type expected, _type actual, uint32_t index, const char *header,
                 const char *fileName,
                 int lineNumber)
{
   if (actual != expected)
   {
      std::ostringstream error;
      error << header << " at index " << index << std::endl
            << "\t\t expected : "
            << expected << std::endl
            << "\t\t but was  : "
            << actual;

      FAIL_TEST_LOCATION(error.str().c_str(), fileName, lineNumber);
   }
}

#define CHECK_INDEX(_header, _index, _expected, _actual) \
   check_index(_expected, _actual, _index, _header, __FILE__, __LINE__)

#define CHECK_ATTRIBUTE_UID(_index, _expected, _actual) \
   check_index<uint8_t>(_expected, _actual, _index, "Attribute UID : ", __FILE__, __LINE__)

#define CHECK_LOCATION_TRUE(condition, file, line) \
   CHECK_TRUE_LOCATION(condition, "CHECK_TRUE", #condition, NULL, file, line)

#define CHECK_LOCATION_FALSE(condition, file, line) \
   CHECK_FALSE_LOCATION(condition, "CHECK_FALSE", #condition, NULL, file, line)

template<typename T> T &to_ref(T &_ref)
{
   return _ref;
}
template<typename T> T &to_ref(T *_ref)
{
   return *_ref;
}

template<typename Attribute, typename Interface, typename Getter, typename Setter>
void check_attribute_common(Interface &itf, bool writable,
                            typename Attribute::value_type first,
                            typename Attribute::value_type second,
                            Getter getter, Setter setter,
                            const char *file, int lineno)
{
   mock("Interface").expectNCalls(2, "notify").ignoreOtherParameters();

   (itf.*setter)(first);

   CHECK_EQUAL_LOCATION(first, (itf.*getter)(), NULL, file, lineno);

   typedef HF::Attributes::Attribute<typename Attribute::value_type, Interface> __Attribute;

   auto attr = static_cast<__Attribute *>(itf.attribute(Attribute::ID));
   CHECK_LOCATION_TRUE(attr != nullptr, file, lineno);

   CHECK_EQUAL_LOCATION(writable, attr->isWritable(), NULL, file, lineno);
   POINTERS_EQUAL_LOCATION(&itf, attr->owner(), NULL, file, lineno);
   LONGS_EQUAL_LOCATION(itf.uid(), attr->interface(), NULL, file, lineno);

   CHECK_EQUAL_LOCATION(first, attr->value(), NULL, file, lineno);

   attr->value(second);
   CHECK_EQUAL_LOCATION(second, attr->value(), NULL, file, lineno);

   mock("Interface").checkExpectations();

   delete attr;
}

template<typename Attribute, typename Interface>
void check_attribute_pack(Interface &itf, const char *file, int lineno)
{
   auto attrs = itf.attributes(HF::Attributes::Pack::MANDATORY);

   CHECK_LOCATION_TRUE(std::any_of(attrs.begin(), attrs.end(),
                                   [](uint8_t uid) {return uid == Attribute::ID;}),
                       file, lineno);

   attrs = itf.attributes(HF::Attributes::Pack::ALL);

   CHECK_LOCATION_TRUE(std::any_of(attrs.begin(), attrs.end(),
                                   [](uint8_t uid) {return uid == Attribute::ID;}),
                       file, lineno);
<<<<<<< HEAD
}

template<typename Attribute, typename Interface, typename Getter, typename Setter,
         typename = void>
void check_attribute(Interface &itf, bool writable,
                     typename Attribute::value_type first,
                     typename Attribute::value_type second,
                     Getter getter, Setter setter,
                     const char *file, int lineno)
{
   check_attribute_pack<Attribute>(itf, file, lineno);

=======

}

template<typename Attribute, typename Interface, typename Getter, typename Setter,
         typename = void>
void check_attribute(Interface &itf, bool writable,
                     typename Attribute::value_type first,
                     typename Attribute::value_type second,
                     Getter getter, Setter setter,
                     const char *file, int lineno)
{
   check_attribute_pack<Attribute>(itf, file, lineno);

>>>>>>> d1b9a586
   check_attribute_common<Attribute, Interface, Getter, Setter>(itf, writable, first, second,
                                                                getter, setter, file, lineno);
}

template<typename Attribute, typename Interface, typename Getter, typename Setter>
void check_optional_attribute(Interface &itf, bool writable,
                              typename Attribute::value_type first,
                              typename Attribute::value_type second,
                              Getter getter, Setter setter,
                              const char *file, int lineno)
{
   auto attrs = itf.attributes(HF::Attributes::Pack::MANDATORY);

   CHECK_LOCATION_TRUE(std::none_of(attrs.begin(), attrs.end(),
                                    [](uint8_t uid) {return uid == Attribute::ID;}),
                       file, lineno);

   attrs = itf.attributes(HF::Attributes::Pack::ALL);

   CHECK_LOCATION_TRUE(std::any_of(attrs.begin(), attrs.end(),
                                   [](uint8_t uid) {return uid == Attribute::ID;}),
                       file, lineno);

   check_attribute_common<Attribute, Interface, Getter, Setter>(itf, writable, first, second,
                                                                getter, setter, file, lineno);
}

#define CHECK_ATTRIBUTE(Interface, Type, _writable, _name, _first, _second)                \
   check_attribute<Type>(to_ref(server), _writable, _first, _second,                       \
                         (Type::value_type (Interface::*)(void) const) & Interface::_name, \
                         (void (Interface::*) (Type::value_type)) & Interface::_name,      \
                         __FILE__, __LINE__)

#define CHECK_ATTRIBUTE_PACK(Interface, Type) \
   check_attribute_pack<Type>(to_ref(server), __FILE__, __LINE__)
<<<<<<< HEAD

#define CHECK_OPT_ATTRIBUTE(Interface, Type, _writable, _name, _first, _second)                     \
   check_optional_attribute<Type>(to_ref(server), _writable, _first, _second,                               \
=======
#define CHECK_OPT_ATTRIBUTE(Interface, Type, _writable, _name, _first, _second)                     \
   check_optional_attribute<Type>(to_ref(server), _writable, _first, _second,                       \
>>>>>>> d1b9a586
                                  (Type::value_type (Interface::*)(void) const) & Interface::_name, \
                                  (void (Interface::*) (Type::value_type)) & Interface::_name,      \
                                  __FILE__, __LINE__)

#define CHECK_ATTRIBUTE_ALLOC(_name) \
   {                                 \
      auto attr = new _name();       \
      CHECK_TRUE(attr != nullptr);   \
      delete attr;                   \
   }

#define CHECK_ALLOC(_name, ...)           \
   {                                      \
      auto temp = new _name(__VA_ARGS__); \
      CHECK_TRUE(temp != nullptr);        \
      delete temp;                        \
   }

// =============================================================================
// Helper Test Classes
// =============================================================================

namespace HF
{
   namespace Testing
   {
      struct Payload
      {
         Common::ByteArray data;

         Payload(uint16_t _size = 0):
            data(_size & Protocol::MAX_PAYLOAD)
         {
            std::random_device rd;
            std::mt19937 mt(rd());
            std::uniform_int_distribution<uint8_t> dist;

            auto gen = std::bind(dist, mt);

            std::generate_n(data.begin(), data.size(), gen);
         }

         virtual ~Payload()
         {}

         uint16_t size() const
         {
            return data.size();
         }

         uint16_t pack(Common::ByteArray &array, uint16_t offset = 0) const
         {
            array.extend(data.size());

            auto start = array.begin() + offset;

            array.insert(start, data.begin(), data.end());

            return data.size();
         }

         uint16_t unpack(const Common::ByteArray &array, uint16_t offset = 0)
         {
            assert(array.available(offset, data.size()));

            auto begin = array.begin() + offset;
            auto end   = begin + data.size();

            std::copy(begin, end, data.begin());

            return data.size();
         }
      };

      //! Test Interface.
      template<class Base>
      struct InterfaceHelper: public Base
      {
         Protocol::Address addr;
         Protocol::Message sendMsg;

         InterfaceHelper()
         {}

         template<typename Arg>
         InterfaceHelper(Arg &&arg): Base(arg)
         {}

         virtual ~InterfaceHelper()
         {}

         void send(const Protocol::Address &addr, Protocol::Message &message)
         {
            mock("Interface").actualCall("send");

            this->addr    = addr;
            this->sendMsg = message;
         }

         void notify(const HF::Attributes::IAttribute &old_value,
                     const HF::Attributes::IAttribute &new_value) const
         {
            UNUSED(old_value);
            UNUSED(new_value);

            mock("Interface").actualCall("notify");
         }
      };

      template<class Base>
      struct InterfaceParentHelper: public InterfaceHelper<Base>
      {
         InterfaceParentHelper(): InterfaceHelper<Base>()
         {}

         template<typename Arg>
         InterfaceParentHelper(Arg &&arg): InterfaceHelper<Base>(arg)
         {}

         Interface::Role role() const
         {
            return Interface::SERVER_ROLE;
         }
      };

      struct TestInterface: public InterfaceHelper<Interfaces::AbstractInterface>
      {
         static const uint16_t UID = 0x5A5A;

         typedef enum
         {
            ATTR1 = 0x01,
            ATTR2 = 0x02,
            ATTR3 = 0x03,
         } Attributes;

         Interface::Role _role;
         uint16_t        _uid;
         uint16_t        attr1;
         uint16_t        attr2;
         uint16_t        attr3;

         TestInterface(): _role(Interface::SERVER_ROLE), _uid(UID) {}

         TestInterface(Role role, uint16_t _uid):
            _role(role), _uid(_uid), attr1(0x5A51), attr2(0x5A52), attr3(0x5A53)
         {}

         uint16_t uid() const
         {
            return _uid;
         }

         Interface::Role role() const
         {
            return _role;
         }

         HF::Attributes::IAttribute *attribute(uint8_t uid)
         {
            return create_attribute(this, uid);
         }

         //! @see AbstractInterface::attributes
         HF::Attributes::UIDS attributes(uint8_t pack_id = HF::Attributes::Pack::MANDATORY) const
         {
            HF::Attributes::UIDS result;

            if (pack_id == HF::Attributes::Pack::ALL)
            {
               result.push_back(ATTR1);
               result.push_back(ATTR2);
            }

            result.push_back(ATTR3);

            return result;
         }

         static HF::Attributes::IAttribute *create_attribute(uint8_t uid)
         {
            return create_attribute(nullptr, uid);
         }

         static HF::Attributes::IAttribute *create_attribute(TestInterface *itf, uint8_t uid)
         {
            uint16_t itf_uid = (itf != nullptr ? itf->uid() : TestInterface::UID);

            switch (uid)
            {
               case ATTR1:
               {
                  if (itf == nullptr)
                  {
                     return new HF::Attributes::Attribute<uint16_t>(itf_uid, uid);
                  }
                  else
                  {
                     return new HF::Attributes::Attribute<uint16_t &>(itf_uid, uid, itf,
                                                                      itf->attr1);
                  }

                  break;
               }

               case ATTR2:
               {
                  if (itf == nullptr)
                  {
                     return new HF::Attributes::Attribute<uint16_t>(itf_uid, uid);
                  }
                  else
                  {
                     return new HF::Attributes::Attribute<uint16_t &>(itf_uid, uid, itf,
                                                                      itf->attr2);
                  }

                  break;
               }
               case ATTR3:
               {
                  if (itf == nullptr)
                  {
                     return new HF::Attributes::Attribute<uint16_t>(itf_uid, uid, itf, 0, true);
                  }
                  else
                  {
                     return new HF::Attributes::Attribute<uint16_t &>(itf_uid,
                                                                      uid,
                                                                      itf,
                                                                      itf->attr3,
                                                                      true);
                  }

                  break;
               }

               default:
                  return nullptr;
            }
         }

         protected:

         Common::Result handle_command(Protocol::Packet &packet,
                                       Common::ByteArray &payload,
                                       uint16_t offset)
         {
            UNUSED(packet);
            UNUSED(payload);
            UNUSED(offset);

            mock("Interface").actualCall("handle_command").onObject(this);

            return Common::Result::OK;
         }

         bool check_uid(uint16_t uid) const
         {
            return this->_uid == uid;
         }
      };

      HF::Attributes::Factory FactoryGetter(HF::Common::Interface itf);

      //! Test Interface.
      template<class Base>
      struct ProfileHelper: public InterfaceHelper<Base>
      {
         HF::Attributes::List attributes(Common::Interface itf, uint8_t pack_id,
                                         const HF::Attributes::UIDS &uids) const
         {
            UNUSED(itf);
            UNUSED(pack_id);
            UNUSED(uids);
            return HF::Attributes::List();
         }
      };

      struct Profile: public Profiles::IProfile, public TestInterface
      {
         uint16_t _uid;

         uint16_t uid() const
         {
            return _uid;
         }

         using TestInterface::attributes;

         HF::Attributes::List attributes(Common::Interface itf, uint8_t pack_id,
                                         const HF::Attributes::UIDS &uids) const
         {
            UNUSED(itf);
            return HF::Attributes::get(*this, pack_id, uids);
         }
      };

      struct Unit: public HF::Units::Unit<Profile>
      {
         Unit(uint16_t id, IDevice &device):
            HF::Units::Unit<Profile>(id, device)
         {}
      };

      struct Link: public HF::Transport::AbstractLink
      {
         HF::UID::UID         _uid;
         HF::Transport::Layer *tsp;

         Common::ByteArray    data;

         Link(HF::UID::UID_T *uid = new HF::UID::NONE(), HF::Transport::Layer *tsp = nullptr):
            _uid(uid, true), tsp(tsp)
         {}

         virtual ~Link()
         {}

         void send(Common::ByteArray &array)
         {
            this->data = array;
            mock("Link").actualCall("send");
         }

         const HF::UID::UID uid() const
         {
            return HF::UID::UID(_uid);
         }

         HF::Transport::Layer const *transport() const
         {
            return tsp;
         }
      };

      template<class Parent>
      struct AbstractDevice: public Parent
      {
         uint16_t                        _address;

         std::vector<Protocol::Packet *> packets;

         Link                            link;

         AbstractDevice():
            _address(Protocol::BROADCAST_ADDR)
         {
            link.address(42);
         }

         virtual ~AbstractDevice()
         {
            /* *INDENT-OFF* */
            std::for_each (packets.begin (), packets.end (), [](Protocol::Packet *packet)
            {
               delete packet;
            });
            /* *INDENT-ON* */

            packets.clear();
         }

         void connected(HF::Transport::Link *link)
         {
            UNUSED(link);
            mock("AbstractDevice").actualCall("connected");
         }

         void disconnected(HF::Transport::Link *link)
         {
            UNUSED(link);
            mock("AbstractDevice").actualCall("disconnected");
         }

         void send(Protocol::Packet &packet)
         {
            mock("AbstractDevice").actualCall("send");

            if (packet.link == nullptr)
            {
               packet.link = &link;
            }

            Parent::send(packet);

            Protocol::Packet *temp = new Protocol::Packet(packet);

            packets.push_back(temp);
         }

         void receive(Protocol::Packet &packet, Common::ByteArray &payload, uint16_t offset)
         {
            mock("AbstractDevice").actualCall("receive");
            Parent::receive(packet, payload, offset);
         }
      };

#define SET_SERVICE(_X, _Y) \
   {                        \
      if (_X != nullptr)    \
      {                     \
         delete _X;         \
      }                     \
                            \
      _X = _Y;              \
   }

      class DeviceUnit0: public HF::Devices::Node::IUnit0
      {
         HF::Core::DeviceInformation::Server *dev_info;
         HF::Core::DeviceManagement::Client *dev_mgt;
         HF::Core::AttributeReporting::Server *attr_reporting;
         HF::Core::GroupTable::IServer *group_table_server;

         public:

         DeviceUnit0(HF::IDevice &device):
            HF::Devices::Node::IUnit0(device), dev_info(nullptr), dev_mgt(nullptr),
            attr_reporting(nullptr), group_table_server(nullptr)
         {}

         virtual ~DeviceUnit0()
         {
            delete dev_info;
            delete dev_mgt;
            delete attr_reporting;
            delete group_table_server;
         }

         void device_info(HF::Core::DeviceInformation::Server *_dev_info)
         {
            SET_SERVICE(dev_info, _dev_info);
         }

         HF::Core::DeviceInformation::Server *device_info()
         {
            if (dev_info == nullptr)
            {
               device_info(new HF::Core::DeviceInformation::Server(*this));
            }

            return dev_info;
         }

         HF::Core::DeviceInformation::Server *device_info() const
         {
            return dev_info;
         }

         void device_management(HF::Core::DeviceManagement::Client *_dev_mgt)
         {
            SET_SERVICE(dev_mgt, _dev_mgt);
         }

         HF::Core::DeviceManagement::Client *device_management()
         {
            if (dev_mgt == nullptr)
            {
               device_management(new HF::Core::DeviceManagement::Client(*this));
            }

            return dev_mgt;
         }

         HF::Core::DeviceManagement::Client *device_management() const
         {
            return dev_mgt;
         }

         void attribute_reporting(HF::Core::AttributeReporting::Server *_attr_reporting)
         {
            SET_SERVICE(attr_reporting, _attr_reporting);
         }

         HF::Core::AttributeReporting::Server *attribute_reporting()
         {
            if (attr_reporting == nullptr)
            {
               attribute_reporting(new HF::Core::AttributeReporting::Server(*this));
            }

            return attr_reporting;
         }

         HF::Core::AttributeReporting::Server *attribute_reporting() const
         {
            return attr_reporting;
         }

         void group_table(HF::Core::GroupTable::IServer *_group_table)
         {
            SET_SERVICE(group_table_server, _group_table);
         }

         HF::Core::GroupTable::IServer *group_table()
         {
            return group_table_server;
         }

         HF::Core::GroupTable::IServer *group_table() const
         {
            return group_table_server;
         }

         Common::Result handle(HF::Protocol::Packet &packet,
                               Common::ByteArray &payload,
                               uint16_t offset)
         {
            UNUSED(packet);
            UNUSED(payload);
            UNUSED(offset);
            return Common::Result::FAIL_UNKNOWN;
         }

         HF::Attributes::List attributes(Common::Interface itf, uint8_t pack_id,
                                         const HF::Attributes::UIDS &uids) const
         {
            UNUSED(itf);
            UNUSED(pack_id);
            UNUSED(uids);
            return HF::Attributes::List();
         }
      };

      class ConcentratorUnit0: public HF::Devices::Concentrator::IUnit0
      {
         HF::Core::DeviceInformation::Server *dev_info;
         HF::Core::DeviceManagement::IServer *dev_mgt;
         HF::Core::AttributeReporting::Server *attr_reporting;
         HF::Core::GroupTable::IServer *group_tbl;
         HF::Core::GroupManagement::IServer *group_mgt;
         HF::Core::BindManagement::IServer *bind_mgt;

         public:

         ConcentratorUnit0(HF::IDevice &device):
            HF::Devices::Concentrator::IUnit0(device), dev_info(nullptr), dev_mgt(nullptr),
            attr_reporting(nullptr), group_tbl(nullptr), group_mgt(nullptr), bind_mgt(nullptr)
         {}

         virtual ~ConcentratorUnit0()
         {
            delete dev_info;
            delete dev_mgt;
            delete attr_reporting;
            delete group_tbl;
            delete group_mgt;
            delete bind_mgt;
         }

         // =============================================================================
         // API
         // =============================================================================

         void device_info(HF::Core::DeviceInformation::Server *_dev_info)
         {
            SET_SERVICE(dev_info, _dev_info);
         }

         HF::Core::DeviceInformation::Server *device_info() const
         {
            return dev_info;
         }

         HF::Core::DeviceInformation::Server *device_info()
         {
            if (dev_info == nullptr)
            {
               device_info(new HF::Core::DeviceInformation::Server(*this));
            }

            return dev_info;
         }

         void device_management(HF::Core::DeviceManagement::IServer *_dev_mgt)
         {
            SET_SERVICE(dev_mgt, _dev_mgt);
         }

         HF::Core::DeviceManagement::IServer *device_management()
         {
            if (dev_mgt == nullptr)
            {
               device_management(new HF::Core::DeviceManagement::DefaultServer(*this));
            }

            return dev_mgt;
         }

         HF::Core::DeviceManagement::IServer *device_management() const
         {
            return dev_mgt;
         }

         void attribute_reporting(HF::Core::AttributeReporting::Server *_attr_reporting)
         {
            SET_SERVICE(attr_reporting, _attr_reporting);
         }

         HF::Core::AttributeReporting::Server *attribute_reporting() const
         {
            return attr_reporting;
         }

         HF::Core::AttributeReporting::Server *attribute_reporting()
         {
            if (attr_reporting == nullptr)
            {
               attribute_reporting(new HF::Core::AttributeReporting::Server(*this));
            }

            return attr_reporting;
         }

         void bind_management(HF::Core::BindManagement::IServer *_bind_mgt)
         {
            SET_SERVICE(bind_mgt, _bind_mgt);
         }

         HF::Core::BindManagement::IServer *bind_management()
         {
            if (bind_mgt == nullptr)
            {
               bind_management(new HF::Core::BindManagement::DefaultServer(*this));
            }

            return bind_mgt;
         }

         HF::Core::BindManagement::IServer *bind_management() const
         {
            return bind_mgt;
         }

         void group_management(HF::Core::GroupManagement::IServer *_group_mgt)
         {
            SET_SERVICE(group_mgt, _group_mgt);
         }

         HF::Core::GroupManagement::IServer *group_management() override
         {
            if (group_mgt == nullptr)
            {
               group_management(new HF::Core::GroupManagement::DefaultServer(*this));
            }

            return group_mgt;
         }

         HF::Core::GroupManagement::IServer *group_management() const override
         {
            return group_mgt;
         }

         void group_table(HF::Core::GroupTable::IServer *_group_tbl)
         {
            SET_SERVICE(group_tbl, _group_tbl);
         }

         HF::Core::GroupTable::IServer *group_table() override
         {
            if (group_tbl == nullptr)
            {
               group_table(new HF::Core::GroupTable::DefaultServer(*this));
            }

            return group_tbl;
         }

         HF::Core::GroupTable::IServer *group_table() const override
         {
            return group_tbl;
         }

         Common::Result handle(HF::Protocol::Packet &packet,
                               Common::ByteArray &payload,
                               uint16_t offset)
         {
            switch (packet.message.itf.id)
            {
               case HF::Interface::DEVICE_INFORMATION:
               {
                  return device_info()->handle(packet, payload, offset);
               }
               case HF::Interface::ATTRIBUTE_REPORTING:
               {
                  return attribute_reporting()->handle(packet, payload, offset);
               }
               case HF::Interface::DEVICE_MANAGEMENT:
               {
                  return device_management()->handle(packet, payload, offset);
               }
               case HF::Interface::BIND_MANAGEMENT:
               {
                  return bind_management()->handle(packet, payload, offset);
               }
               case HF::Interface::GROUP_TABLE:
               {
                  return group_table()->handle(packet, payload, offset);
               }
               default:
                  return Common::Result::FAIL_UNKNOWN;
            }
         }

         HF::Attributes::List attributes(Common::Interface itf, uint8_t pack_id,
                                         const HF::Attributes::UIDS &uids) const
         {
            UNUSED(itf);
            UNUSED(pack_id);
            UNUSED(uids);
            return HF::Attributes::List();
         }
      };

      typedef AbstractDevice<HF::Devices::Node::Abstract<DeviceUnit0>> Device;

      typedef AbstractDevice<HF::Devices::Concentrator::Abstract<ConcentratorUnit0>> Concentrator;

      template<typename T>
      T generate_random(T start = std::numeric_limits<T>::min,
                        T end = std::numeric_limits<T>::max)
      {
         std::random_device rd;
         std::mt19937 generator(rd());
         std::uniform_int_distribution<T> distribution(start, end);

         return static_cast<T>(distribution(generator));
      }

      namespace DevMgt
      {
         using DevicePtr = HF::Core::DeviceManagement::DevicePtr;
         using UnitPtr   = HF::Core::DeviceManagement::UnitPtr;

         DevicePtr create_device(Concentrator &base, uint16_t _dev_addr);

         UnitPtr add_unit(DevicePtr &device, uint8_t unit_id, uint16_t profile);

         UnitPtr add_unit0(DevicePtr &device);

         void fill_unit(UnitPtr unit, Interface::UID uid, Interface::Role role);

      }  // namespace DevMgt

   } // namespace Testing

} // namespace HF

#endif /* HF_TEST_HELPER_H */<|MERGE_RESOLUTION|>--- conflicted
+++ resolved
@@ -61,15 +61,11 @@
 
 SimpleString StringFrom(const HF::Attributes::IAttribute &attr);
 
-<<<<<<< HEAD
+SimpleString StringFrom(const HF::Interfaces::ColourControl::HS_Colour &colour);
+
+SimpleString StringFrom(const HF::Interfaces::ColourControl::XY_Colour &colour);
+
 template<typename _type = uint8_t>
-=======
-SimpleString StringFrom(const HF::Interfaces::ColourControl::HS_Colour &colour);
-
-SimpleString StringFrom(const HF::Interfaces::ColourControl::XY_Colour &colour);
-
-template<typename _type>
->>>>>>> d1b9a586
 void check_index(_type expected, _type actual, uint32_t index, const char *header,
                  const char *fileName,
                  int lineNumber)
@@ -89,7 +85,6 @@
 
 #define CHECK_INDEX(_header, _index, _expected, _actual) \
    check_index(_expected, _actual, _index, _header, __FILE__, __LINE__)
-
 #define CHECK_ATTRIBUTE_UID(_index, _expected, _actual) \
    check_index<uint8_t>(_expected, _actual, _index, "Attribute UID : ", __FILE__, __LINE__)
 
@@ -154,8 +149,8 @@
    CHECK_LOCATION_TRUE(std::any_of(attrs.begin(), attrs.end(),
                                    [](uint8_t uid) {return uid == Attribute::ID;}),
                        file, lineno);
-<<<<<<< HEAD
 }
+
 
 template<typename Attribute, typename Interface, typename Getter, typename Setter,
          typename = void>
@@ -167,21 +162,6 @@
 {
    check_attribute_pack<Attribute>(itf, file, lineno);
 
-=======
-
-}
-
-template<typename Attribute, typename Interface, typename Getter, typename Setter,
-         typename = void>
-void check_attribute(Interface &itf, bool writable,
-                     typename Attribute::value_type first,
-                     typename Attribute::value_type second,
-                     Getter getter, Setter setter,
-                     const char *file, int lineno)
-{
-   check_attribute_pack<Attribute>(itf, file, lineno);
-
->>>>>>> d1b9a586
    check_attribute_common<Attribute, Interface, Getter, Setter>(itf, writable, first, second,
                                                                 getter, setter, file, lineno);
 }
@@ -217,14 +197,9 @@
 
 #define CHECK_ATTRIBUTE_PACK(Interface, Type) \
    check_attribute_pack<Type>(to_ref(server), __FILE__, __LINE__)
-<<<<<<< HEAD
-
-#define CHECK_OPT_ATTRIBUTE(Interface, Type, _writable, _name, _first, _second)                     \
-   check_optional_attribute<Type>(to_ref(server), _writable, _first, _second,                               \
-=======
+
 #define CHECK_OPT_ATTRIBUTE(Interface, Type, _writable, _name, _first, _second)                     \
    check_optional_attribute<Type>(to_ref(server), _writable, _first, _second,                       \
->>>>>>> d1b9a586
                                   (Type::value_type (Interface::*)(void) const) & Interface::_name, \
                                   (void (Interface::*) (Type::value_type)) & Interface::_name,      \
                                   __FILE__, __LINE__)
@@ -944,7 +919,6 @@
       typedef AbstractDevice<HF::Devices::Node::Abstract<DeviceUnit0>> Device;
 
       typedef AbstractDevice<HF::Devices::Concentrator::Abstract<ConcentratorUnit0>> Concentrator;
-
       template<typename T>
       T generate_random(T start = std::numeric_limits<T>::min,
                         T end = std::numeric_limits<T>::max)
