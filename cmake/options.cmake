--- conflicted
+++ resolved
@@ -160,14 +160,14 @@
 option(HF_ITF_SIMPLE_VISUAL_EFFECTS_BREATHE_CMD "Interface - Simple Visual Effects - Breathe")
 
 # =============================================================================
-<<<<<<< HEAD
 # Level Control Configuration
 # =============================================================================
 
 option(HF_ITF_LEVEL_CONTROL_SET_LEVEL_CMD       "Interface - Level Control - Set Level")
 option(HF_ITF_LEVEL_CONTROL_INCREASE_LEVEL_CMD  "Interface - Level Control - Increase Level")
 option(HF_ITF_LEVEL_CONTROL_DECREASE_LEVEL_CMD  "Interface - Level Control - Decrease Level")
-=======
+
+# =============================================================================
 # Colour Control Configuration
 # =============================================================================
 
@@ -176,7 +176,6 @@
 option(HF_ITF_COLOUR_CONTROL_HUE_AND_SATURATION_ATTR        "Interface - Colour Control - Hue And Saturation")
 option(HF_ITF_COLOUR_CONTROL_XY_ATTR                        "Interface - Colour Control - XY")
 option(HF_ITF_COLOUR_CONTROL_COLOUR_TEMPERATURE_ATTR         "Interface - Colour Control - Colour Temperature")
->>>>>>> 0e392dd4
 
 # =============================================================================
 # Dependecies
