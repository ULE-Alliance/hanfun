# =============================================================================
#
#   @file cmake/options.cmake
#
#   HAN-FUN Library Options.
#
#   This file contains the configuration options for the HAN-FUN library.
#
#   @version    1.3.0
#
#   @copyright  Copyright (c) 2014  ULE Alliance
#
#   For licensing information, please see the file 'LICENSE' in the root folder.
#
#   Initial development by Bithium S.A. [http://www.bithium.com]
#
# =============================================================================

# =============================================================================
# Project Configuration
# =============================================================================

include(CMakeDependentOption)

option(HF_BUILD_TESTS "Build project's unit tests." NO)
option(HF_SHARED_SUPPORT "Build HAN-FUN so that it can be compilied into a shared library." NO)
option(HF_CODE_COVERAGE "Build HAN-FUN with code coverage support" NO)

#
# Package configuration options.
#

set(PACKAGE_NAME "hanfun")

# Offer the user the choice of overriding the installation directories
set(INSTALL_BIN_DIR bin CACHE PATH "Installation directory for runtime binaries")

set(INSTALL_LIB_DIR lib CACHE PATH "Installation directory for libraries")
set(INSTALL_INCLUDE_DIR include CACHE PATH "Installation directory for headers")
if(WIN32 AND NOT CYGWIN)
  set(DEF_INSTALL_CMAKE_DIR CMake)
  set(DEF_INSTALL_DATA_DIR data)
else()
  set(DEF_INSTALL_DATA_DIR  "share/${PACKAGE_NAME}")
  set(DEF_INSTALL_CMAKE_DIR "share/${PACKAGE_NAME}/cmake")
endif()

set(INSTALL_DATA_DIR ${DEF_INSTALL_DATA_DIR}
    CACHE PATH "Installation directory for data files")
set(INSTALL_CMAKE_DIR ${DEF_INSTALL_CMAKE_DIR}
    CACHE PATH "Installation directory for CMake files")

# =============================================================================
# Example Application Configuration
# =============================================================================

option (HF_BASE_APP "Build base example application." OFF)
option (HF_NODE_APP "Build node example application." OFF)

option (HF_BASE_LIB "Build base example application library." OFF)
option (HF_NODE_LIB "Build node example application library." OFF)

if (HF_BASE_APP OR BUILD_TESTS)
    set(HF_BASE_LIB ON CACHE BOOL "Build base example application library." FORCE)
endif()

if (HF_NODE_APP OR BUILD_TESTS)
    set(HF_NODE_LIB ON CACHE BOOL "Build node example application library." FORCE)
endif()

option(HF_APP_EXT_REG "Build example application with external registration support." OFF)

# =============================================================================
# Library Configuration
# =============================================================================

option(HF_GROUP_SUPPORT "General - Group Support")

# =============================================================================
# Core Services & Interfaces Configuration
# =============================================================================

# =============================================================================
# Device Information Service
# =============================================================================

option(HF_CORE_DEV_INFO_APP_VERSION_ATTR        "Service - Device Information - Application Version Attribute Support")
option(HF_CORE_DEV_INFO_HW_VERSION_ATTR         "Service - Device Information - Hardware Version Attribute Support")
option(HF_CORE_DEV_INFO_MANUFACTURER_NAME_ATTR  "Service - Device Information - Manufacture Attribute Support")

# =============================================================================
# SUOTA Configuration
# =============================================================================

option(HF_CORE_SUOTA_SUPPORT "Service - SUOTA support")
cmake_dependent_option(HF_CORE_SUOTA_CHECK_VERSION_CMD "Service - SUOTA - Check Version"
                       OFF "HF_CORE_SUOTA_SUPPORT" OFF)

# =============================================================================
# Group Management Configuration
# =============================================================================

option(HF_CORE_GROUP_MANAGEMENT_GET_INFO_CMD          "Service - Group Management - Get Info")

# =============================================================================
<<<<<<< HEAD
# Event Scheduling Configuration
# =============================================================================

option(HF_CORE_EVENT_SCHEDULING_UPDATE_EVENT_STATUS_CMD        "Service - Event Scheduling - Update Event Status")
option(HF_CORE_EVENT_SCHEDULING_GET_EVENT_ENTRY_CMD            "Service - Event Scheduling - Get Event Entry")
option(HF_CORE_EVENT_SCHEDULING_DELETE_ALL_EVENTS_CMD          "Service - Event Scheduling - Delete All Events")
=======
# Batch Program Management Interface Configuration
# =============================================================================

option(HF_CORE_BATCH_PROGRAM_MANAGEMENT_GET_PROGRAM_ACTIONS_CMD        "Interface - Batch Program Management Interface - Get Program Actions")
>>>>>>> 37e8ed78

# =============================================================================
# Interfaces Configuration
# =============================================================================

# =============================================================================
# Simple Power Meter Configuration
# =============================================================================

option(HF_ITF_SPM_ENERGY_ATTR              "Interface - Simple Power Meter - Energy Attribute Support")
option(HF_ITF_SPM_POWER_ATTR               "Interface - Simple Power Meter - Power Attribute Support")
option(HF_ITF_SPM_ENERGY_AT_RESET_ATTR     "Interface - Simple Power Meter - Energy at Last Reset Attribute Support")
option(HF_ITF_SPM_TIME_AT_RESET_ATTR       "Interface - Simple Power Meter - Time at Last Reset Attribute Support")
option(HF_ITF_SPM_AVG_POWER_ATTR           "Interface - Simple Power Meter - Average Power Attribute Support")
option(HF_ITF_SPM_AVG_POWER_INTERVAL_ATTR  "Interface - Simple Power Meter - Average Power Interval Attribute Support")
option(HF_ITF_SPM_VOLTAGE_ATTR             "Interface - Simple Power Meter - Voltage Attribute Support")
option(HF_ITF_SPM_CURRENT_ATTR             "Interface - Simple Power Meter - Current Attribute Support")
option(HF_ITF_SPM_FREQUENCY_ATTR           "Interface - Simple Power Meter - Frequency Attribute Support")
option(HF_ITF_SPM_POWER_FACTOR_ATTR        "Interface - Simple Power Meter - Power Factor Attribute Support")
option(HF_ITF_SPM_REPORT_INTERVAL_ATTR     "Interface - Simple Power Meter - Report Interval Attribute Support")

option(HF_ITF_SPM_REPORT_CMD               "Interface - Simple Power Meter - Periodic Report Command Support")
option(HF_ITF_SPM_RESET_CMD                "Interface - Simple Power Meter - Reading Values Reset Command Support")

# =============================================================================
# Simple Thermostat Configuration
# =============================================================================

option(HF_ITF_STS_FAN_MODE      "Interface - Simple Thermostat - Fan Mode Support")
option(HF_ITF_STS_HEAT_MODE     "Interface - Simple Thermostat - Heat Mode Support")
option(HF_ITF_STS_COOL_MODE     "Interface - Simple Thermostat - Cool Mode Support")
option(HF_ITF_STS_AUTO_MODE     "Interface - Simple Thermostat - Heat/Cool Mode Support")

cmake_dependent_option(HF_ITF_STS_HEAT_OFFSET_ATTR
                       "Interface - Simple Thermostat - Heat Mode Temperature Offset Attribute Support"
                       OFF
                       "HF_ITF_STS_HEAT_MODE"
                       OFF)

cmake_dependent_option(HF_ITF_STS_COOL_OFFSET_ATTR
                       "Interface - Simple Thermostat - Cool Mode Temperature Offset Attribute Support"
                       OFF
                       "HF_ITF_STS_COOL_MODE"
                       OFF)

option(HF_ITF_STS_BOOST_CMD "Interface - Simple Thermostat - Boost Command Support")

# =============================================================================
# Simple Button Configuration
# =============================================================================

option(HF_ITF_SIMPLE_BUTTON_SHORT_PRESS_CMD        "Interface - Simple Button - Short Press")
option(HF_ITF_SIMPLE_BUTTON_LONG_PRESS_CMD         "Interface - Simple Button - Long Press")
option(HF_ITF_SIMPLE_BUTTON_EXTRA_LONG_PRESS_CMD   "Interface - Simple Button - Extra Long Press")
option(HF_ITF_SIMPLE_BUTTON_DOUBLE_CLICK_PRESS_CMD "Interface - Simple Button - Double Click Press")

# =============================================================================
# Simple Visual Effects Configuration
# =============================================================================

option(HF_ITF_SIMPLE_VISUAL_EFFECTS_ON_CMD      "Interface - Simple Visual Effects - On")
option(HF_ITF_SIMPLE_VISUAL_EFFECTS_OFF_CMD     "Interface - Simple Visual Effects - Off")
option(HF_ITF_SIMPLE_VISUAL_EFFECTS_BLINK_CMD   "Interface - Simple Visual Effects - Blink")
option(HF_ITF_SIMPLE_VISUAL_EFFECTS_FADE_CMD    "Interface - Simple Visual Effects - Fade")
option(HF_ITF_SIMPLE_VISUAL_EFFECTS_BREATHE_CMD "Interface - Simple Visual Effects - Breathe")

# =============================================================================
# Level Control Configuration
# =============================================================================

option(HF_ITF_LEVEL_CONTROL_SET_LEVEL_CMD       "Interface - Level Control - Set Level")
option(HF_ITF_LEVEL_CONTROL_INCREASE_LEVEL_CMD  "Interface - Level Control - Increase Level")
option(HF_ITF_LEVEL_CONTROL_DECREASE_LEVEL_CMD  "Interface - Level Control - Decrease Level")

# =============================================================================
# Colour Control Configuration
# =============================================================================

option(HF_ITF_COLOUR_CONTROL_STOP_CMD                       "Interface - Colour Control - Stop")

option(HF_ITF_COLOUR_CONTROL_HUE_AND_SATURATION_ATTR        "Interface - Colour Control - Hue And Saturation")
option(HF_ITF_COLOUR_CONTROL_XY_ATTR                        "Interface - Colour Control - XY")
option(HF_ITF_COLOUR_CONTROL_COLOUR_TEMPERATURE_ATTR         "Interface - Colour Control - Colour Temperature")

# =============================================================================
# Dependecies
# =============================================================================

if(HF_BUILD_TESTS)
    set(HF_CORE_SUOTA_SUPPORT ON)
endif()

## SUOTA Service
if(HF_CORE_SUOTA_SUPPORT)
    set(HF_CORE_DEV_INFO_APP_VERSION_ATTR        ON)
    set(HF_CORE_DEV_INFO_HW_VERSION_ATTR         ON)
    set(HF_CORE_DEV_INFO_MANUFACTURER_NAME_ATTR  ON)
endif()<|MERGE_RESOLUTION|>--- conflicted
+++ resolved
@@ -103,19 +103,18 @@
 option(HF_CORE_GROUP_MANAGEMENT_GET_INFO_CMD          "Service - Group Management - Get Info")
 
 # =============================================================================
-<<<<<<< HEAD
+# Batch Program Management Interface Configuration
+# =============================================================================
+
+option(HF_CORE_BATCH_PROGRAM_MANAGEMENT_GET_PROGRAM_ACTIONS_CMD        "Interface - Batch Program Management Interface - Get Program Actions")
+
+# =============================================================================
 # Event Scheduling Configuration
 # =============================================================================
 
 option(HF_CORE_EVENT_SCHEDULING_UPDATE_EVENT_STATUS_CMD        "Service - Event Scheduling - Update Event Status")
 option(HF_CORE_EVENT_SCHEDULING_GET_EVENT_ENTRY_CMD            "Service - Event Scheduling - Get Event Entry")
 option(HF_CORE_EVENT_SCHEDULING_DELETE_ALL_EVENTS_CMD          "Service - Event Scheduling - Delete All Events")
-=======
-# Batch Program Management Interface Configuration
-# =============================================================================
-
-option(HF_CORE_BATCH_PROGRAM_MANAGEMENT_GET_PROGRAM_ACTIONS_CMD        "Interface - Batch Program Management Interface - Get Program Actions")
->>>>>>> 37e8ed78
 
 # =============================================================================
 # Interfaces Configuration
